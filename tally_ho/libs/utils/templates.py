--- conflicted
+++ resolved
@@ -61,11 +61,13 @@
     return buttonHtml
 
 
-<<<<<<< HEAD
 def getEditUserLink(user):
     url = reverse('edit-user', args=[user.id])
     buttonHtml = '<a href="%s" class="btn btn-default btn-small">%s</a>' % (url, unicode(_('Edit')))
-=======
+
+    return buttonHtml
+
+
 def getTallyAdministerLink(tally):
     url = reverse('super-administrator', kwargs={'tally_id': tally.id})
     buttonHtml = '<a href="%s" class ="btn btn-default btn-small">%s</a>' %  \
@@ -78,6 +80,5 @@
     url = reverse('update-tally', kwargs={'tally_id': tally.id})
     buttonHtml = '<a href="%s" class ="btn btn-default btn-small">%s</a>' %  \
                 (url, unicode(_('Edit tally')))
->>>>>>> 8158cd5f
 
     return buttonHtml