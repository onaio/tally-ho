--- conflicted
+++ resolved
@@ -25,7 +25,6 @@
 
         super(UserProfile, self).save(*args, **kwargs)
 
-<<<<<<< HEAD
     @property
     def get_edit_link(self):
         return getEditUserLink(self) if self else None
@@ -33,9 +32,8 @@
     @property
     def is_administrator(self):
         return groups.SUPER_ADMINISTRATOR in self.groups.values_list('name', flat=True)
-=======
+
     def __unicode__(self):
         return '%s - %s %s' % (self.username, self.first_name, self.last_name)
->>>>>>> 8158cd5f
 
 reversion.register(UserProfile)