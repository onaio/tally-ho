--- conflicted
+++ resolved
@@ -1,38 +1,22 @@
-<<<<<<< HEAD
-from django.core.urlresolvers import reverse
-from django.http import HttpResponseRedirect
-from django.views.generic import TemplateView
-from django.shortcuts import get_object_or_404, redirect
-from django.views.generic.edit import UpdateView, DeleteView, CreateView
-from django.contrib.messages.views import SuccessMessageMixin
-from django.utils.translation import ugettext_lazy as _
-=======
-import uuid
-import urllib
 import json
 import csv
 
 from django.views.generic import FormView, TemplateView, CreateView, UpdateView, DeleteView
-from django.shortcuts import get_object_or_404, redirect
 from django.utils.translation import ugettext_lazy as _
 from django.contrib.messages.views import SuccessMessageMixin
 from django.core.urlresolvers import reverse
 from django.http import HttpResponseRedirect, HttpResponse
->>>>>>> 8158cd5f
 
 from guardian.mixins import LoginRequiredMixin
 
 from tally_ho.libs.views import mixins
 from tally_ho.libs.permissions import groups
-<<<<<<< HEAD
 from tally_ho.apps.tally.models.user_profile import UserProfile
 from tally_ho.apps.tally.forms.edit_user_profile_form import EditUserProfileForm
 from tally_ho.apps.tally.forms.edit_user_profile_form import EditAdminProfileForm
-=======
 from tally_ho.apps.tally.management.commands.import_data import process_sub_constituency_row, \
-        process_center_row, process_station_row, process_candidate_row, process_results_form_row
+    process_center_row, process_station_row, process_candidate_row, process_results_form_row
 from tally_ho.apps.tally.models.tally import Tally
-from tally_ho.apps.tally.models.user_profile import UserProfile
 from tally_ho.apps.tally.forms.tally_form import TallyForm
 from tally_ho.apps.tally.forms.tally_files_form import TallyFilesForm
 from tally_ho.apps.tally.models.ballot import Ballot
@@ -40,7 +24,6 @@
 from tally_ho.apps.tally.models.center import Center
 from tally_ho.apps.tally.models.office import Office
 from tally_ho.apps.tally.models.result_form import ResultForm
-from tally_ho.apps.tally.models.station import Station
 from tally_ho.apps.tally.models.sub_constituency import SubConstituency
 
 
@@ -92,7 +75,6 @@
             count += 1
 
     return elements_processed
->>>>>>> 8158cd5f
 
 
 class DashboardView(LoginRequiredMixin,
@@ -108,7 +90,6 @@
             groups=group_logins))
 
 
-<<<<<<< HEAD
 class EditUserView(LoginRequiredMixin,
                    mixins.GroupRequiredMixin,
                    mixins.ReverseSuccessURLMixin,
@@ -184,7 +165,8 @@
     def get_success_url(self):
         return reverse('user-list',
                        kwargs={'role': self.kwargs.get('role', 'user')})
-=======
+
+
 class CreateTallyView(LoginRequiredMixin,
                     mixins.GroupRequiredMixin,
                     CreateView):
@@ -342,5 +324,4 @@
 
         elements_processed = import_rows_batch(tally, file_to_parse, file_lines, offset, process_function, ballots_order_file=ballots_order_file)
 
-        return HttpResponse(json.dumps({'status': 'OK', 'elements_processed': elements_processed}), content_type='application/json')
->>>>>>> 8158cd5f
+        return HttpResponse(json.dumps({'status': 'OK', 'elements_processed': elements_processed}), content_type='application/json')