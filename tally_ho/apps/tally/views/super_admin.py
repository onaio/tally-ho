from collections import defaultdict

from django.core.urlresolvers import reverse
from django.core.exceptions import SuspiciousOperation
from django.contrib.messages.views import SuccessMessageMixin
from django.db.models import Count
from django.shortcuts import get_object_or_404, redirect
from django.views.generic.edit import UpdateView, DeleteView, CreateView
from django.views.generic import FormView, TemplateView
from django.utils.translation import ugettext_lazy as _
from django.contrib import messages
<<<<<<< HEAD
=======
from django.http import HttpResponseRedirect, Http404
>>>>>>> 8fff6006

from eztables.views import DatatablesView
from guardian.mixins import LoginRequiredMixin

from tally_ho.apps.tally.forms.disable_entity_form import DisableEntityForm
from tally_ho.apps.tally.forms.remove_center_form import RemoveCenterForm
from tally_ho.apps.tally.forms.remove_station_form import RemoveStationForm
from tally_ho.apps.tally.forms.quarantine_form import QuarantineCheckForm
from tally_ho.apps.tally.forms.edit_station_form import EditStationForm
from tally_ho.apps.tally.forms.edit_centre_form import EditCentreForm
from tally_ho.apps.tally.forms.edit_user_profile_form import EditUserProfileForm
from tally_ho.apps.tally.models.audit import Audit
from tally_ho.apps.tally.models.center import Center
from tally_ho.apps.tally.models.station import Station
from tally_ho.apps.tally.models.result_form import ResultForm
from tally_ho.apps.tally.models.quarantine_check import QuarantineCheck
from tally_ho.apps.tally.models.user_profile import UserProfile
from tally_ho.libs.models.enums.audit_resolution import\
    AuditResolution
from tally_ho.libs.models.enums.form_state import FormState
from tally_ho.libs.permissions import groups
from tally_ho.libs.utils.collections import flatten
from tally_ho.libs.utils.functions import disableEnableEntity, disableEnableRace, \
    disableEnableCandidate
from tally_ho.libs.views import mixins
from tally_ho.libs.views.exports import get_result_export_response,\
    valid_ballots, distinct_forms, SPECIAL_BALLOTS
from tally_ho.libs.views.pagination import paging


def duplicates(tally_id=None):
    """Build a list of result forms that are duplicates considering only forms
    that are not unsubmitted.

    :returns: A list of result forms in the system that are duplicates.
    """
    dupes = ResultForm.objects.values(
        'center', 'ballot', 'station_number', 'tally__id').annotate(
        Count('id')).order_by().filter(id__count__gt=1).filter(
        center__isnull=False, ballot__isnull=False,
        station_number__isnull=False, tally__id=tally_id).exclude(form_state=FormState.UNSUBMITTED)

    pks = flatten([map(lambda x: x['id'], ResultForm.objects.filter(
        center=item['center'], ballot=item['ballot'],
        station_number=item['station_number'], tally__id=item['tally__id']).values('id'))
        for item in dupes])

    return ResultForm.objects.filter(pk__in=pks)


def clearance(tally_id=None):
    """Build a list of result forms that are in clearance state considering
    only forms that are not unsubmitted.

    :returns: A list of result forms in the system that are in clearance state.
    """

    return ResultForm.objects.filter(form_state=FormState.CLEARANCE, tally__id=tally_id)


def audit(tally_id=None):
    """Build a list of result forms that are in audit pending state
    considering only forms that are not unsubmitted.

    :returns: A list of result forms in the system that are in audit pending
    state.
    """
    return ResultForm.objects.filter(form_state=FormState.AUDIT, tally__id=tally_id)


def get_results_duplicates(tally_id):
    complete_barcodes = []

    for ballot in valid_ballots(tally_id):
        forms = distinct_forms(ballot, tally_id)
        final_forms = ResultForm.forms_in_state(
            FormState.ARCHIVED, pks=[r.pk for r in forms], tally_id=tally_id)

        if not SPECIAL_BALLOTS or ballot.number in SPECIAL_BALLOTS:
            complete_barcodes.extend([r.barcode for r in final_forms])

    result_forms = ResultForm.objects\
        .select_related().filter(barcode__in=complete_barcodes, tally__id=tally_id)

    center_to_votes = defaultdict(list)
    center_to_forms = defaultdict(list)

    result_forms_founds = []

    for result_form in result_forms:
        # build list of votes for this barcode
        vote_list = ()

        for candidate in result_form.candidates:
            votes = candidate.num_votes(result_form)
            vote_list += (votes,)

        # store votes for this forms center
        center = result_form.center
        center_to_votes[center.code].append(vote_list)
        center_to_forms[center.code].append(result_form)

    for code, vote_lists in center_to_votes.items():
        votes_cast = sum([sum(l) for l in vote_lists]) > 0
        num_vote_lists = len(vote_lists)
        num_distinct_vote_lists = len(set(vote_lists))

        if votes_cast and num_distinct_vote_lists < num_vote_lists:

            for i, form in enumerate(center_to_forms[code]):
                vote_list = vote_lists[i]
                votes_cast = sum(vote_list) > 0
                other_vote_lists = vote_lists[:i] + vote_lists[i + 1:]

                if votes_cast and vote_list in other_vote_lists:
                    form.results_duplicated = vote_list
                    result_forms_founds.append(form)

    return result_forms_founds


class TalliesView(LoginRequiredMixin,
                mixins.GroupRequiredMixin,
                TemplateView):
    group_required = groups.SUPER_ADMINISTRATOR
    template_name = "super_admin/tallies.html"

    def get(self, request, *args, **kwargs):
        kwargs['userprofile'] = UserProfile.objects.get(id=self.request.user.id)
        return super(TalliesView, self).get(request, *args, **kwargs)


class DashboardView(LoginRequiredMixin,
                    mixins.GroupRequiredMixin,
                    mixins.TallyAccessMixin,
                    TemplateView):
    group_required = groups.SUPER_ADMINISTRATOR
    template_name = "super_admin/home.html"

    def get(self, *args, **kwargs):
        group_logins = [g.lower().replace(' ', '_') for g in groups.GROUPS]
        kwargs['groups'] = group_logins

        return self.render_to_response(self.get_context_data(**kwargs))


class FormProgressView(LoginRequiredMixin,
                       mixins.GroupRequiredMixin,
                       mixins.TallyAccessMixin,
                       TemplateView):
    group_required = groups.SUPER_ADMINISTRATOR
    template_name = "super_admin/form_progress.html"

    def get(self, *args, **kwargs):
        form_list = ResultForm.objects.exclude(
            form_state=FormState.UNSUBMITTED)

        forms = paging(form_list, self.request)

        return self.render_to_response(self.get_context_data(
            forms=forms,
            tally_id=kwargs['tally_id'],
            remote_url=reverse('form-progress-data', kwargs={'tally_id': kwargs['tally_id']})))


class FormDuplicatesView(LoginRequiredMixin,
                         mixins.GroupRequiredMixin,
                         mixins.TallyAccessMixin,
                         TemplateView):
    group_required = groups.SUPER_ADMINISTRATOR
    template_name = "super_admin/form_duplicates.html"

    def get(self, *args, **kwargs):
        tally_id = kwargs.get('tally_id')
        form_list = duplicates(tally_id)

        forms = paging(form_list, self.request)

        return self.render_to_response(self.get_context_data(
            forms=forms,
            tally_id=tally_id,
            remote_url=reverse('form-duplicates-data',
                kwargs={'tally_id': kwargs['tally_id']})))


class FormClearanceView(LoginRequiredMixin,
                        mixins.GroupRequiredMixin,
                        mixins.TallyAccessMixin,
                        TemplateView):
    group_required = groups.SUPER_ADMINISTRATOR
    template_name = "super_admin/form_clearance.html"

    def get(self, *args, **kwargs):
        tally_id = kwargs.get('tally_id')
        form_list = clearance(tally_id)

        forms = paging(form_list, self.request)

        return self.render_to_response(self.get_context_data(
            forms=forms,
            tally_id=tally_id,
            remote_url=reverse('form-clearance-data', kwargs={'tally_id': tally_id})))


class FormAuditView(LoginRequiredMixin,
                    mixins.GroupRequiredMixin,
                    mixins.TallyAccessMixin,
                    TemplateView):
    group_required = groups.SUPER_ADMINISTRATOR
    template_name = "super_admin/form_audit.html"

    def get(self, *args, **kwargs):
        tally_id = kwargs.get('tally_id')
        form_list = audit(tally_id)

        forms = paging(form_list, self.request)

        return self.render_to_response(self.get_context_data(
            forms=forms,
            tally_id=tally_id,
            remote_url=reverse('form-audit-data', args=[kwargs['tally_id']])))


class FormResultsDuplicatesView(LoginRequiredMixin,
                                mixins.GroupRequiredMixin,
                                mixins.TallyAccessMixin,
                                TemplateView):
    group_required = groups.SUPER_ADMINISTRATOR
    template_name = "super_admin/form_results_duplicates.html"

    def get(self, *args, **kwargs):
        tally_id = kwargs.get('tally_id')
        form_list = get_results_duplicates(tally_id)

        forms = paging(form_list, self.request)

        return self.render_to_response(
                self.get_context_data(forms=forms,
                    tally_id=tally_id))


class FormProgressDataView(LoginRequiredMixin,
                           mixins.GroupRequiredMixin,
                           mixins.TallyAccessMixin,
                           mixins.DatatablesDisplayFieldsMixin,
                           DatatablesView):
    group_required = groups.SUPER_ADMINISTRATOR
    model = ResultForm
    fields = (
        'barcode',
        'center__code',
        'station_number',
        'ballot__number',
        'center__office__name',
        'center__office__number',
        'ballot__race_type',
        'form_state',
        'rejected_count',
        'modified_date',
    )
    display_fields = (
        ('barcode', 'barcode'),
        ('center__code', 'center_code'),
        ('station_number', 'station_number'),
        ('ballot__number', 'ballot_number'),
        ('center__office__name', 'center_office'),
        ('center__office__number', 'center_office_number'),
        ('ballot__race_type', 'ballot_race_type_name'),
        ('form_state', 'form_state_name'),
        ('rejected_count', 'rejected_count'),
        ('modified_date', 'modified_date_formatted'),
    )

    def get_queryset(self):
        qs = super(FormProgressDataView, self).get_queryset()

        tally_id = self.kwargs['tally_id']

        qs = qs.filter(tally__id=tally_id)
        qs = qs.exclude(form_state=FormState.UNSUBMITTED)

        return qs


class FormAuditDataView(FormProgressDataView):
    queryset = ResultForm.objects.filter(form_state=FormState.AUDIT)
    fields = (
        'barcode',
        'center__code',
        'station_number',
        'ballot__number',
        'center__office__name',
        'center__office__number',
        'ballot__race_type',
        'rejected_count',
        'modified_date',
        'audit_recommendation'
    )
    display_fields = (
        ('barcode', 'barcode'),
        ('center__code', 'center_code'),
        ('station_number', 'station_number'),
        ('ballot__number', 'ballot_number'),
        ('center__office__name', 'center_office'),
        ('center__office__number', 'center_office_number'),
        ('ballot__race_type', 'ballot_race_type_name'),
        ('rejected_count', 'rejected_count'),
        ('modified_date', 'modified_date_formatted'),
        ('audit_recommendation', 'audit_recommendation'),
    )

    def sort_col_9(self, direction):
        return ('%saudit__resolution_recommendation' % direction)

    def global_search(self, queryset):
        qs = super((FormAuditDataView), self).\
            global_search(queryset, excludes=['audit_recommendation'])
        return qs


class FormDuplicatesDataView(FormProgressDataView):

    def get_queryset(self):
        self.queryset = duplicates(self.kwargs['tally_id'])

        return super(FormDuplicatesDataView, self).get_queryset()


class FormClearanceDataView(FormProgressDataView):
    queryset = ResultForm.objects.filter(clearances__active=True)
    fields = (
        'barcode',
        'center__code',
        'station_number',
        'ballot__number',
        'center__office__name',
        'center__office__number',
        'ballot__race_type',
        'rejected_count',
        'modified_date',
        'clearance_recommendation'
    )
    display_fields = (
        ('barcode', 'barcode'),
        ('center__code', 'center_code'),
        ('station_number', 'station_number'),
        ('ballot__number', 'ballot_number'),
        ('center__office__name', 'center_office'),
        ('center__office__number', 'center_office_number'),
        ('ballot__race_type', 'ballot_race_type_name'),
        ('rejected_count', 'rejected_count'),
        ('modified_date', 'modified_date_formatted'),
        ('clearance_recommendation', 'clearance_recommendation'),
    )

    def sort_col_9(self, direction):
        return ('%sclearances__resolution_recommendation' % direction)

    def global_search(self, queryset):
        qs = super(FormClearanceDataView, self).\
            global_search(queryset, excludes=['clearance_recommendation'])
        return qs


class FormActionView(LoginRequiredMixin,
                     mixins.GroupRequiredMixin,
                     mixins.TallyAccessMixin,
                     mixins.ReverseSuccessURLMixin,
                     TemplateView):
    group_required = groups.SUPER_ADMINISTRATOR
    template_name = "super_admin/form_action.html"
    success_url = 'form-action-view'

    def get(self, *args, **kwargs):
        tally_id = kwargs['tally_id']
        audits = Audit.objects.filter(
            active=True,
            reviewed_supervisor=True,
            resolution_recommendation=AuditResolution.
            MAKE_AVAILABLE_FOR_ARCHIVE,
            result_form__tally__id=tally_id).all()

        return self.render_to_response(self.get_context_data(
            audits=audits,
            tally_id=tally_id))

    def post(self, *args, **kwargs):
        tally_id = kwargs['tally_id']
        post_data = self.request.POST
        pk = post_data.get('result_form')
        result_form = get_object_or_404(ResultForm, pk=pk, tally__id=tally_id)
        self.request.session['result_form'] = result_form.pk

        if 'review' in post_data:
            return redirect('audit-review', tally_id=tally_id)
        elif 'confirm' in post_data:
            result_form.reject()
            result_form.skip_quarantine_checks = True
            result_form.save()

            audit = result_form.audit
            audit.active = False
            audit.save()

            return redirect(self.success_url, tally_id=tally_id)
        else:
            raise SuspiciousOperation('Unknown POST response type')


class ResultExportView(LoginRequiredMixin,
                       mixins.GroupRequiredMixin,
                       mixins.TallyAccessMixin,
                       TemplateView):
    group_required = groups.SUPER_ADMINISTRATOR
    template_name = "super_admin/result_export.html"

    def get(self, *args, **kwargs):
        report = kwargs.get('report')
        tally_id = kwargs.get('tally_id')
        if report:
            return get_result_export_response(report, int(tally_id))
        return super(ResultExportView, self).get(*args, **kwargs)


class RemoveCenterView(LoginRequiredMixin,
                       mixins.GroupRequiredMixin,
                       mixins.TallyAccessMixin,
                       mixins.ReverseSuccessURLMixin,
                       SuccessMessageMixin,
                       FormView):
    form_class = RemoveCenterForm
    group_required = groups.SUPER_ADMINISTRATOR
    template_name = "super_admin/remove_center.html"
    success_message = _(u"Center Successfully Removed.")

    def get(self, *args, **kwargs):
        tally_id = kwargs.get('tally_id', None)

        self.initial = {
            'tally_id': tally_id,
        }

        form_class = self.get_form_class()
        form = self.get_form(form_class)

        return self.render_to_response(
            self.get_context_data(form=form,
                tally_id=tally_id))

    def post(self, *args, **kwargs):
        form_class = self.get_form_class()
        form = self.get_form(form_class)

        if form.is_valid():
            center = form.save()
            self.success_message = _(
                u"Successfully removed center %(center)s"
                % {'center': center.code})
            self.success_url = reverse('remove-center-confirmation',
                                       kwargs={'center_code': center.code,
                                            'tally_id': center.tally.id})
            return redirect(self.success_url)
        return self.form_invalid(form)


class RemoveCenterConfirmationView(LoginRequiredMixin,
                                   mixins.GroupRequiredMixin,
                                   mixins.TallyAccessMixin,
                                   mixins.ReverseSuccessURLMixin,
                                   SuccessMessageMixin,
                                   DeleteView):
    model = Center
    group_required = groups.SUPER_ADMINISTRATOR
    template_name = "super_admin/remove_center_confirmation.html"
    success_message = _(u"Center Successfully Removed.")
    slug_url_kwarg = 'center_code'
    success_url = 'center-list'
    slug_field = 'code'
    tally_id = None

    def get(self, request, *args, **kwargs):
        self.object = self.get_object()
        context = self.get_context_data(object=self.object)
        context['next'] = request.META.get('HTTP_REFERER', None)
        context['tally_id'] = kwargs.get('tally_id')

        return self.render_to_response(context)

    def get_object(self, queryset=None):
        return Center.objects.get(code=self.kwargs['center_code'], tally__id=self.kwargs['tally_id'])

    def post(self, request, *args, **kwargs):
        self.tally_id = self.kwargs['tally_id']

        if 'abort_submit' in request.POST:
            next_url = request.POST.get('next', None)

            return redirect(next_url, tally_id=self.kwargs['tally_id'])
        else:
            return super(RemoveCenterConfirmationView, self).post(request,
                                                                  *args,
                                                                  **kwargs)


class EditCentreView(LoginRequiredMixin,
                     mixins.GroupRequiredMixin,
                     mixins.TallyAccessMixin,
                     mixins.ReverseSuccessURLMixin,
                     SuccessMessageMixin,
                     UpdateView):
    model = Center
    form_class = EditCentreForm
    group_required = groups.SUPER_ADMINISTRATOR
    template_name = 'super_admin/edit_center.html'
    success_message = _(u'Center Successfully Updated')

    def get_context_data(self, **kwargs):
        context = super(EditCentreView, self).get_context_data(**kwargs)
        context['center_code'] = self.kwargs.get('center_code', None)
        context['tally_id'] = self.kwargs.get('tally_id', None)
        context['is_active'] = self.object.active

        return context

    def get_object(self):
        tally_id = self.kwargs.get('tally_id', None)
        center_code = self.kwargs.get('center_code', None)

        return get_object_or_404(Center, tally__id=tally_id, code=center_code)

    def get_success_url(self):
        tally_id = self.kwargs.get('tally_id', None)

        return reverse('center-list', kwargs={'tally_id': tally_id})


class DisableEntityView(LoginRequiredMixin,
                        mixins.GroupRequiredMixin,
                        mixins.TallyAccessMixin,
                        mixins.ReverseSuccessURLMixin,
                        SuccessMessageMixin,
                        FormView):
    form_class = DisableEntityForm
    group_required = groups.SUPER_ADMINISTRATOR
    template_name = "super_admin/disable_entity.html"
    success_url = 'center-list'

    def get(self, *args, **kwargs):
        station_number = kwargs.get('station_number')
        center_code = kwargs.get('center_code', None)
        tally_id = kwargs.get('tally_id', None)

        entityName = u'Center' if not station_number else u'Station'

        self.initial = {
            'tally_id': tally_id,
            'centerCodeInput': center_code,
            'stationNumberInput': station_number
        }
        self.success_message = _(u"%s Successfully Disabled.") % entityName
        form_class = self.get_form_class()
        form = self.get_form(form_class)

        return self.render_to_response(
            self.get_context_data(form=form, entity=entityName.lower(),
                                  entityName=entityName,
                                  tally_id=tally_id))

    def post(self, *args, **kwargs):
        form_class = self.get_form_class()
        form = self.get_form(form_class)
        tally_id = kwargs.get('tally_id', None)

        if form.is_valid():
            entity = form.save()

            if isinstance(entity, Center):
                self.success_message = _(
                    u"Successfully disabled center %(center)s"
                    % {'center': entity.code})
            else:
                self.success_message = _(
                    u"Successfully disabled station %(station_number)s"
                    % {'station_number': entity.station_number})

            return redirect(self.success_url, tally_id=tally_id)

        return self.form_invalid(form)


class EnableEntityView(LoginRequiredMixin,
                       mixins.GroupRequiredMixin,
                       mixins.TallyAccessMixin,
                       mixins.ReverseSuccessURLMixin,
                       SuccessMessageMixin,
                       TemplateView):
    group_required = groups.SUPER_ADMINISTRATOR
    success_url = 'center-list'

    def get(self, *args, **kwargs):
        station_number = kwargs.get('station_number')
        center_code = kwargs.get('center_code', None)
        tally_id = kwargs.get('tally_id')

        entityName = u'Center' if not station_number else u'Station'

        self.success_message = _(u"%s Successfully enabled.") % entityName

        disableEnableEntity(center_code, station_number, tally_id=tally_id)

        messages.add_message(self.request, messages.INFO, self.success_message)

        return redirect(self.success_url, tally_id=tally_id)


class DisableRaceView(LoginRequiredMixin,
                      mixins.GroupRequiredMixin,
                      mixins.TallyAccessMixin,
                      mixins.ReverseSuccessURLMixin,
                      SuccessMessageMixin,
                      FormView):
    form_class = DisableEntityForm
    group_required = groups.SUPER_ADMINISTRATOR
    template_name = "super_admin/disable_entity.html"

    success_url = 'races-list'
    tally_id = None

    def get(self, *args, **kwargs):
        tally_id = kwargs.get('tally_id')
        race_id= kwargs.get('raceId')

        self.initial = {
            'centerCodeInput': None,
            'stationNumberInput': None,
            'raceIdInput': race_id,
        }

        self.success_message = _(u"Race Successfully Disabled.")
        form_class = self.get_form_class()
        form = self.get_form(form_class)

        return self.render_to_response(
            self.get_context_data(form=form,
                                  tally_id=tally_id))

    def post(self, *args, **kwargs):
        form_class = self.get_form_class()
        form = self.get_form(form_class)
        self.tally_id = self.kwargs['tally_id']

        if form.is_valid():
            entity = form.save()

            self.success_message = _(u"Race Successfully disabled")

            return self.form_valid(form)
        return self.form_invalid(form)


class EnableRaceView(LoginRequiredMixin,
                     mixins.GroupRequiredMixin,
                     mixins.TallyAccessMixin,
                     mixins.ReverseSuccessURLMixin,
                     TemplateView):
    group_required = groups.SUPER_ADMINISTRATOR
    success_url = 'races-list'

    def get(self, *args, **kwargs):
        raceId = kwargs.get('raceId')
        tally_id = self.kwargs['tally_id']

        disableEnableRace(raceId)

        messages.add_message(self.request, messages.INFO, _(u"Race Successfully enabled."))

        return redirect(self.success_url, tally_id=tally_id)


class RemoveStationView(LoginRequiredMixin,
                        mixins.GroupRequiredMixin,
                        mixins.TallyAccessMixin,
                        mixins.ReverseSuccessURLMixin,
                        SuccessMessageMixin,
                        FormView):
    form_class = RemoveStationForm
    group_required = groups.SUPER_ADMINISTRATOR
    template_name = "super_admin/remove_station.html"
    success_message = _(u"Station Successfully Removed.")

    def get(self, *args, **kwargs):
        tally_id = kwargs.get('tally_id')

        self.initial = {
            'tally_id': tally_id,
        }

        form_class = self.get_form_class()
        form = self.get_form(form_class)

        return self.render_to_response(
            self.get_context_data(form=form,
                                  tally_id=tally_id))

    def post(self, *args, **kwargs):
        form_class = self.get_form_class()
        form = self.get_form(form_class)

        if form.is_valid():
            station = form.save()
            self.success_message = _(
                u"Successfully removed station %(station)s from "
                u"center %(center)s." % {'center': station.center.code,
                                         'station': station.station_number})
            self.success_url = reverse('remove-station-confirmation',
                                       kwargs={'center_code': station.center_code,
                                               'station_number': station.station_number,
                                               'tally_id': station.center.tally.id})
            return redirect(self.success_url)
        return self.form_invalid(form)


class QuarantineChecksListView(LoginRequiredMixin,
                               mixins.GroupRequiredMixin,
                               TemplateView):
    template_name = 'super_admin/quarantine_checks_list.html'
    group_required = groups.SUPER_ADMINISTRATOR

    def get(self, *args, **kwargs):
        all_checks = QuarantineCheck.objects.all().order_by('id')

        checks = paging(all_checks, self.request)

        return self.render_to_response(self.get_context_data(
            checks=checks))


class QuarantineChecksConfigView(LoginRequiredMixin,
                                 mixins.GroupRequiredMixin,
                                 mixins.ReverseSuccessURLMixin,
                                 UpdateView):
    template_name = 'super_admin/quarantine_checks_config.html'
    group_required = groups.SUPER_ADMINISTRATOR

    model = QuarantineCheck
    form_class = QuarantineCheckForm
    success_url = 'quarantine-checks'

    def get_object(self, queryset=None):
        obj = QuarantineCheck.objects.get(id=self.kwargs['checkId'])
        return obj


class RemoveStationConfirmationView(LoginRequiredMixin,
                                    mixins.GroupRequiredMixin,
                                    mixins.TallyAccessMixin,
                                    mixins.ReverseSuccessURLMixin,
                                    SuccessMessageMixin,
                                    DeleteView):
    model = Station
    group_required = groups.SUPER_ADMINISTRATOR
    template_name = "super_admin/remove_station_confirmation.html"
    success_url = 'center-list'
    success_message = _(u"Station Successfully Removed.")
    tally_id = None

    def delete(self, request, *args, **kwargs):
        center_code = kwargs.get('center_code', None)
        station_number = kwargs.get('station_number', None)
        tally_id = kwargs.get('tally_id', None)

        self.object = self.get_object(center_code, station_number, tally_id)
        success_url = self.get_success_url()

        self.object.delete()

        return redirect(success_url, tally_id=tally_id)

    def get(self, request, *args, **kwargs):
        center_code = kwargs.get('center_code', None)
        station_number = kwargs.get('station_number', None)
        tally_id = kwargs.get('tally_id', None)

        self.object = self.get_object(center_code, station_number, tally_id)
        context = self.get_context_data(object=self.object, tally_id=tally_id)
        context['next'] = request.META.get('HTTP_REFERER', None)

        return self.render_to_response(context)

    def get_object(self, center_code, station_number, tally_id):
        return get_object_or_404(Station, center__code=center_code,
                                 station_number=station_number,
                                 center__tally__id=tally_id)

    def post(self, request, *args, **kwargs):
        self.tally_id = self.kwargs['tally_id']

        if 'abort_submit' in request.POST:
            next_url = request.POST.get('next', None)

            return redirect(next_url, tally_id=self.tally_id)
        else:
            return super(RemoveStationConfirmationView, self).post(request,
                                                                   *args,
                                                                   **kwargs)


class EditStationView(LoginRequiredMixin,
                      mixins.GroupRequiredMixin,
                      mixins.TallyAccessMixin,
                      mixins.ReverseSuccessURLMixin,
                      SuccessMessageMixin,
                      UpdateView):
    model = Station
    form_class = EditStationForm
    group_required = groups.SUPER_ADMINISTRATOR
    template_name = 'super_admin/edit_station.html'
    success_message = _(u'Station Successfully Updated')

    def get_context_data(self, **kwargs):
        context = super(EditStationView, self).get_context_data(**kwargs)
        context['center_code'] = self.kwargs.get('center_code', None)
        context['station_number'] = self.kwargs.get('station_number', None)
        context['tally_id'] = self.kwargs.get('tally_id', None)
        context['is_active'] = self.object.active
        context['center_is_active'] = self.object.center.active

        return context

    def get_object(self):
        tally_id = self.kwargs.get('tally_id', None)
        center_code = self.kwargs.get('center_code', None)
        station_number = self.kwargs.get('station_number', None)

        return get_object_or_404(Station, station_number=station_number,
                                          center__tally__id=tally_id,
                                          center__code=center_code)

    def get_success_url(self):
        tally_id = self.kwargs.get('tally_id', None)

        return reverse('center-list', kwargs={'tally_id': tally_id})


class EnableCandidateView(LoginRequiredMixin,
                          mixins.GroupRequiredMixin,
                          mixins.TallyAccessMixin,
                          mixins.ReverseSuccessURLMixin,
                          SuccessMessageMixin,
                          TemplateView):
    group_required = groups.SUPER_ADMINISTRATOR
    success_url = 'candidate-list'

    def get(self, *args, **kwargs):
        candidateId = kwargs.get('candidateId')
        tally_id= kwargs.get('tally_id')

        self.success_message = _(u"Candidate successfully enabled.")

        disableEnableCandidate(candidateId)

        return redirect(self.success_url, tally_id=tally_id)


class DisableCandidateView(LoginRequiredMixin,
                           mixins.GroupRequiredMixin,
                           mixins.TallyAccessMixin,
                           mixins.ReverseSuccessURLMixin,
                           SuccessMessageMixin,
                           TemplateView):
    group_required = groups.SUPER_ADMINISTRATOR
    success_url = 'candidate-list'

    def get(self, *args, **kwargs):
        candidateId = kwargs.get('candidateId')
        tally_id= kwargs.get('tally_id')

        self.success_message = _(u"Candidate successfully disabled.")

        disableEnableCandidate(candidateId)

        return redirect(self.success_url, tally_id=tally_id)


class EditUserView(LoginRequiredMixin,
        mixins.GroupRequiredMixin,
        mixins.TallyAccessMixin,
        mixins.ReverseSuccessURLMixin,
        SuccessMessageMixin,
        UpdateView):
    model = UserProfile
    form_class = EditUserProfileForm
    group_required = groups.SUPER_ADMINISTRATOR
    template_name = 'tally_manager/edit_user_profile.html'
    slug_url_kwarg = 'user_id'
    slug_field = 'id'

    def get_initial(self):
        initial = super(EditUserView, self).get_initial()
        initial['tally_id'] = self.kwargs.get('tally_id')

        return initial

    def get_context_data(self, **kwargs):
        context = super(EditUserView, self).get_context_data(**kwargs)
        context['is_admin'] = False
        context['tally_id'] = self.kwargs.get('tally_id')

        return context

    def get_success_url(self):
        return reverse('user-tally-list', kwargs={'tally_id': self.kwargs.get('tally_id')})

    def get_object(self, queryset=None):
        user = super(EditUserView, self).get_object(queryset)

        if not user.tally or user.tally.id != int(self.kwargs.get('tally_id')):
            raise Http404

        return user


class CreateUserView(LoginRequiredMixin,
        mixins.GroupRequiredMixin,
        mixins.TallyAccessMixin,
        CreateView):
    group_required = groups.SUPER_ADMINISTRATOR
    template_name = 'tally_manager/edit_user_profile.html'
    model = UserProfile
    form_class = EditUserProfileForm

    def get_initial(self):
        initial = super(CreateUserView, self).get_initial()
        initial['tally_id'] = self.kwargs.get('tally_id')

        return initial

    def get_context_data(self, **kwargs):
        context = super(CreateUserView, self).get_context_data(**kwargs)
        context['is_admin'] = False
        context['tally_id'] = self.kwargs.get('tally_id')

        return context

    def get_success_url(self):
        return reverse('user-tally-list', kwargs={'tally_id': self.kwargs.get('tally_id')})<|MERGE_RESOLUTION|>--- conflicted
+++ resolved
@@ -9,10 +9,7 @@
 from django.views.generic import FormView, TemplateView
 from django.utils.translation import ugettext_lazy as _
 from django.contrib import messages
-<<<<<<< HEAD
-=======
-from django.http import HttpResponseRedirect, Http404
->>>>>>> 8fff6006
+from django.http import Http404
 
 from eztables.views import DatatablesView
 from guardian.mixins import LoginRequiredMixin
