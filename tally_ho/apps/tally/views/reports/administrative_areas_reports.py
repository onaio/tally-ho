import ast
import json
from io import BytesIO
from datetime import date

from django.views.generic import TemplateView
from django.utils.translation import gettext_lazy as _
from django.urls import reverse
from django_datatables_view.base_datatable_view import BaseDatatableView
from django.http import JsonResponse
from guardian.mixins import LoginRequiredMixin
from django.db.models import When, Case, Count, Q, Sum, F, ExpressionWrapper, \
    IntegerField, CharField, Value as V, Subquery, OuterRef, Func
from django.contrib.postgres.aggregates import ArrayAgg
from django.db.models.functions import Coalesce
from django.shortcuts import redirect, render
from django.utils import timezone
<<<<<<< HEAD
from tally_ho.apps.tally.models.office import Office
=======
from django.http import HttpResponse
from pptx.util import Inches, Pt
from pptx.enum.text import PP_ALIGN
from pptx import Presentation
>>>>>>> 7366a2d3

from tally_ho.apps.tally.models.result_form import ResultForm
from tally_ho.apps.tally.models.result import Result
from tally_ho.apps.tally.models.constituency import Constituency
from tally_ho.apps.tally.models.sub_constituency import SubConstituency
from tally_ho.apps.tally.models.region import Region
from tally_ho.apps.tally.models.station import Station
from tally_ho.apps.tally.models.center import Center
from tally_ho.apps.tally.models.reconciliation_form import ReconciliationForm
from tally_ho.apps.tally.models.all_candidates_votes import AllCandidatesVotes
from tally_ho.apps.tally.views.super_admin import (
    get_result_form_with_duplicate_results
    )
from tally_ho.libs.permissions import groups
from tally_ho.libs.utils.context_processors import (
    get_datatables_language_de_from_locale,
    get_deployed_site_url,
)
from tally_ho.libs.utils.query_set_helpers import Round
from tally_ho.libs.views import mixins
from tally_ho.libs.models.enums.entry_version import EntryVersion
from tally_ho.libs.models.enums.form_state import FormState
from tally_ho.libs.models.enums.race_type import RaceType

report_types = {1: "turnout",
                2: "summary",
                3: "stations-and-centers-under-process-audit-list",
                4: "stations-and-centers-under-investigation-list",
                5: "stations-and-centers-excluded-after-investigation-list",
                6: "progressive-report"}


def build_station_and_centers_list(tally_id):
    """
    Create a list of stations and centers filtered by tally id.

    :param tally_id: Tally id.

    returns: list of stations and centers.
    """
    qs = Station.objects.filter(
        tally__id=tally_id
        ).distinct('tally__id', 'center__code', 'station_number')

    stations = \
        list(
            qs.annotate(
                name=F('station_number')
                ).values(
                'name'
                ).annotate(
                id=F('id')
                )
            )
    centers = \
        list(
            qs.annotate(
                name=F('center__code')
                ).values(
                'name'
                ).annotate(id=F('center__id')).distinct(
                'center__code'
                )
            )

    return stations, centers


def build_admin_areas_list(tally_id, named_regions=None):
    """
    Create a list of regions, constituencies, and sub constituencies
    by tally id, constituencies and sub constituencies can be filtered
    by named_regions.

    :param tally_id: Tally-id.
    :param named_regions: region names to refine filter by

    returns: (regions, constituencies, sub_constituencies)
    """
    base_q = ResultForm.objects.filter(tally=tally_id)

    if named_regions:
        base_q = base_q.filter(center__region__in=named_regions)

    region_names = list(
        ResultForm.objects.filter(tally=tally_id).values_list(
            'center__region', flat=True
            ).distinct()
        )

    constituencies = list(
        base_q.values_list(
            'center__constituency__name', flat=True
            ).distinct()
        )

    sub_constituencies = list(
        base_q.values_list(
            'center__sub_constituency__code', flat=True
            ).distinct()
        )

    return (region_names, constituencies, sub_constituencies,)



def get_stations_and_centers_by_admin_area(
        tally_id,
        report_column_name,
        report_type_name,
        region_id=None,
        constituency_id=None):
    """
    Genarate a report of stations and centers under investigation or excluded
    after investigation.

    :param tally_id: The reconciliation forms tally.
    :param report_column_name: The result form report column name.
    :param report_type_name: The report type name to generate.
    :param region_id: The result form report region id used for filtering.
    :param constituency_id: The result form report constituency id
        used for filtering.

    returns: The stations and centers report grouped by the adminstrative
        area name.
    """
    qs =\
        Station.objects.filter(tally__id=tally_id)

    stations_centers_audit_report_type_name =\
        report_types[3]
    stations_centers_under_investigation_report_type_name =\
        report_types[4]
    stations_centers_excluded_after_investigation_report_type_name =\
        report_types[5]
    centers_count_query = None

    if report_type_name ==\
            stations_centers_audit_report_type_name:
        qs =\
            qs.filter(active=False)
        centers_count_query =\
            Subquery(
                Center.objects.annotate(center_count=Coalesce(
                    Count('id',
                          filter=Q(tally__id=tally_id, active=False)), V(0)))
                .values('center_count')[:1],
                output_field=IntegerField())

    if report_type_name ==\
            stations_centers_under_investigation_report_type_name:
        qs =\
            qs.filter(active=False)
        centers_count_query =\
            Subquery(
                Center.objects.annotate(center_count=Coalesce(
                    Count('id',
                          filter=Q(tally__id=tally_id, active=False)), V(0)))
                .values('center_count')[:1],
                output_field=IntegerField())

    if report_type_name ==\
            stations_centers_excluded_after_investigation_report_type_name:
        qs =\
            qs.filter(
                Q(active=True,
                  center__disable_reason__isnull=False) |
                Q(active=True,
                  disable_reason__isnull=False))
        centers_count_query =\
            Subquery(
                Center.objects.annotate(center_count=Coalesce(
                    Count('id',
                          filter=Q(tally__id=tally_id,
                                   active=True,
                                   disable_reason__isnull=False)), V(0)))
                .values('center_count')[:1],
                output_field=IntegerField())

    if region_id:
        qs =\
            qs.filter(center__office__region__id=region_id)
    if constituency_id:
        qs =\
            qs.filter(center__constituency__id=constituency_id)

    qs =\
        qs.annotate(
            admin_area_name=F(report_column_name),
            region_id=F('center__office__region__id'),)\
        .values(
            'admin_area_name',
            'region_id',
        )\
        .annotate(
            number_of_centers=centers_count_query,
            number_of_stations=Count('station_number'),
            total_number_of_centers_and_stations=ExpressionWrapper(
                F('number_of_centers') +
                F('number_of_stations'),
                output_field=IntegerField()))

    if region_id:
        qs =\
            qs.annotate(
                constituency_id=F(
                    'center__constituency__id'),
                sub_constituency__id=F(
                    'sub_constituency__id'),
            )

    return qs


def stations_and_centers_queryset(
        tally_id,
        qs,
        data=None,
        **kwargs):
    """
    Genarate a report of stations and centers under investigation or excluded
    after investigation.

    :param tally_id: The reconciliation forms tally.
    :param report_column_name: The result form report column name.
    :param report_type_name: The report type name to generate.
    :param region_id: The result form report region id used for filtering.
    :param constituency_id: The result form report constituency id
        used for filtering.

    returns: The stations and centers report grouped by the adminstrative
        area name.
    """
    stations_centers_under_process_audit = report_types[3]
    stations_centers_under_investigation_report_type = report_types[4]
    stations_centers_excluded_after_investigation_report_type = report_types[5]
    column_name = 'center__office__region__name'
    column_id = 'center__office__region__id'
    admin_area_id = kwargs.get('region_id')
    constituency_id = kwargs.get('constituency_id')
    report_type = kwargs.get('report_type')

    if admin_area_id and constituency_id:
        column_name = 'center__sub_constituency__code'
        column_id = 'center__sub_constituency__id'
    elif admin_area_id:
        column_id = 'center__constituency__id'
        column_name = 'center__constituency__name'

    qs = qs.filter(tally__id=tally_id)

    if admin_area_id:
        qs =\
            qs.filter(center__office__region__id=admin_area_id)
    if constituency_id:
        qs =\
            qs.filter(center__constituency__id=constituency_id)

    if data and len(
            [data for d in data
                if len(d['select_1_ids']) or len(d['select_2_ids'])]):
        parent_qs = qs
        for item in data:
            region_id = item['region_id']

            center_ids =\
                item['select_2_ids'] if len(
                    item['select_2_ids']) else [0]
            station_ids =\
                item['select_1_ids'] if len(
                    item['select_1_ids']) else [0]

            if report_type ==\
                    stations_centers_under_investigation_report_type:
                if admin_area_id and constituency_id:
                    current_qs =\
                        parent_qs\
                        .filter(center__sub_constituency__id=region_id)
                elif admin_area_id:
                    current_qs =\
                        parent_qs.filter(center__constituency__id=region_id)
                else:
                    current_qs =\
                        parent_qs.filter(center__office__region__id=region_id)

                current_qs =\
                    current_qs\
                    .filter(active=False)\
                    .annotate(
                        admin_area_name=F(column_name),
                        admin_area_id=F(column_id))\
                    .values(
                        'admin_area_name',
                        'admin_area_id',
                    )\
                    .annotate(
                        region_id=F('center__office__region__id'),
                        number_of_centers=Count(
                            'center__id',
                            distinct=True,
                            filter=(
                                ~Q(center__id__in=center_ids) &
                                Q(center__active=False)
                            )),
                        number_of_stations=Count(
                            'station_number',
                            filter=(~Q(id__in=station_ids))),
                        total_number_of_centers_and_stations=ExpressionWrapper(
                            F('number_of_centers') +
                            F('number_of_stations'),
                            output_field=IntegerField()),
                        center_ids=ArrayAgg(
                            'center__id',
                            distinct=True,
                            filter=Q(center__active=False)),
                        station_ids=ArrayAgg(
                            'id',
                            distinct=True),
                        constituency_id=F(
                            'center__constituency__id'),
                        sub_constituency_id=F(
                            'center__sub_constituency__id'),)

                qs = qs.union(current_qs) if not isinstance(
                    qs[0], Station) else current_qs

            elif report_type ==\
                    stations_centers_excluded_after_investigation_report_type:
                if admin_area_id and constituency_id:
                    current_qs =\
                        parent_qs\
                        .filter(center__sub_constituency__id=region_id)
                elif admin_area_id:
                    current_qs =\
                        parent_qs.filter(center__constituency__id=region_id)
                else:
                    current_qs =\
                        parent_qs.filter(center__office__region__id=region_id)

                current_qs =\
                    current_qs\
                    .filter(
                        Q(active=True,
                            center__disable_reason__isnull=False) |
                        Q(active=True,
                            disable_reason__isnull=False))\
                    .annotate(
                        admin_area_name=F(column_name),
                        admin_area_id=F(column_id))\
                    .values(
                        'admin_area_name',
                        'admin_area_id',
                    )\
                    .annotate(
                        region_id=F('center__office__region__id'),
                        number_of_centers=Count(
                            'center__id',
                            distinct=True,
                            filter=(
                                ~Q(center__id__in=center_ids) &
                                Q(center__active=True,
                                    center__disable_reason__isnull=False)
                            )),
                        number_of_stations=Count(
                            'station_number',
                            filter=(~Q(id__in=station_ids))),
                        total_number_of_centers_and_stations=ExpressionWrapper(
                            F('number_of_centers') +
                            F('number_of_stations'),
                            output_field=IntegerField()),
                        center_ids=ArrayAgg(
                            'center__id',
                            distinct=True,
                            filter=(
                                Q(center__active=True,
                                    center__disable_reason__isnull=False)
                            )),
                        station_ids=ArrayAgg(
                            'id',
                            distinct=True),
                        constituency_id=F(
                            'center__constituency__id'),
                        sub_constituency_id=F(
                            'center__sub_constituency__id'),)

                qs = qs.union(current_qs) if not isinstance(
                    qs[0], Station) else current_qs

            elif report_type ==\
                    stations_centers_under_process_audit:
                station_numbers =\
                    list(Station.objects.filter(
                        tally__id=tally_id,
                        id__in=station_ids).values_list(
                            'station_number', flat=True))\
                    if not (len(station_ids) == 1 and not station_ids[0])\
                    else [0]

                if admin_area_id and constituency_id:
                    current_qs =\
                        parent_qs\
                        .filter(center__sub_constituency__id=region_id)
                elif admin_area_id:
                    current_qs =\
                        parent_qs.filter(center__constituency__id=region_id)
                else:
                    current_qs =\
                        parent_qs.filter(center__office__region__id=region_id)

                current_qs =\
                    current_qs\
                    .annotate(
                        admin_area_name=F(column_name),
                        admin_area_id=F(column_id))\
                    .values(
                        'admin_area_name',
                        'admin_area_id',
                    )\
                    .annotate(
                        region_id=F('center__office__region__id'),
                        number_of_centers=Count(
                            'center__id',
                            distinct=True,
                            filter=~Q(center__id__in=center_ids)),
                        number_of_stations=Count(
                            'station_number',
                            filter=(~Q(station_number__in=station_numbers))),
                        total_number_of_centers_and_stations=ExpressionWrapper(
                            F('number_of_centers') +
                            F('number_of_stations'),
                            output_field=IntegerField()),
                        center_ids=ArrayAgg(
                            'center__id',
                            distinct=True),
                        station_ids=ArrayAgg(
                                    'station_number',
                                    distinct=True))
                if admin_area_id:
                    current_qs =\
                        current_qs.annotate(
                            constituency_id=F(
                                'center__constituency__id'),
                            sub_constituency_id=F(
                                'center__sub_constituency__id'),
                        )

                qs = qs.union(current_qs) if not isinstance(
                    qs[0], ResultForm) else current_qs
    else:
        qs =\
            qs.annotate(
                admin_area_name=F(column_name),
                admin_area_id=F(column_id))\
            .values(
                'admin_area_name',
                'admin_area_id',
            )

        if report_type ==\
                stations_centers_under_investigation_report_type:
            qs =\
                qs\
                .filter(active=False)\
                .annotate(
                    number_of_centers=Count(
                        'center__id',
                        distinct=True,
                        filter=Q(center__active=False)),
                    station_ids=ArrayAgg(
                        'id',
                        distinct=True),
                    center_ids=ArrayAgg(
                        'center__id',
                        distinct=True,
                        filter=(
                            Q(center__active=False,
                              center__disable_reason__isnull=False)
                        )),
                    constituency_id=F(
                        'center__constituency__id'),
                    sub_constituency_id=F(
                        'center__sub_constituency__id')
                )
        elif report_type ==\
                stations_centers_excluded_after_investigation_report_type:
            qs =\
                qs\
                .filter(
                    Q(active=True,
                      center__disable_reason__isnull=False) |
                    Q(active=True,
                        disable_reason__isnull=False))\
                .annotate(
                    number_of_centers=Count(
                        'center__id',
                        distinct=True,
                        filter=Q(
                            center__active=True,
                            center__disable_reason__isnull=False)),
                    station_ids=ArrayAgg(
                        'id',
                        distinct=True),
                    center_ids=ArrayAgg(
                        'center__id',
                        distinct=True,
                        filter=(
                            Q(center__active=True,
                              center__disable_reason__isnull=False))),
                    constituency_id=F(
                        'center__constituency__id'),
                    sub_constituency_id=F(
                        'center__sub_constituency__id')
                )
        elif report_type == stations_centers_under_process_audit:
            qs =\
                qs\
                .annotate(
                    number_of_centers=Count('center__id', distinct=True),
                    station_ids=ArrayAgg(
                        'station_number',
                        distinct=True),
                    center_ids=ArrayAgg(
                        'center__id',
                        distinct=True))

            if admin_area_id:
                qs =\
                    qs.annotate(
                        constituency_id=F('center__constituency__id'),
                        sub_constituency_id=F('center__sub_constituency__id'),
                    )

        qs =\
            qs\
            .annotate(
                number_of_stations=Count('station_number', distinct=True),
                total_number_of_centers_and_stations=ExpressionWrapper(
                    F('number_of_centers') +
                    F('number_of_stations'),
                    output_field=IntegerField()),
                region_id=F('center__office__region__id'))

    return qs


def results_queryset(
        tally_id,
        qs,
        data=None):
    """
    Genarate a report of votes per candidate.

    :param tally_id: The tally id.
    :param qs: The result parent queryset.
    :param data: An array of dicts containing centers and stations
        id's to filter out from the queryset.

    returns: The votes per candidate queryset.
    """
    station_id_query =\
        Subquery(
            Station.objects.filter(
                tally__id=tally_id,
                center__code=OuterRef(
                    'result_form__center__code'),
                station_number=OuterRef(
                    'result_form__station_number'))
            .values('id')[:1],
            output_field=IntegerField())

    reconform_num_invalid_votes =\
        'result_form__reconciliationform__number_invalid_votes'
    reconform_num_unstamped_ballots =\
        'result_form__reconciliationform__number_unstamped_ballots'
    reconform_num_cancelled_ballots =\
        'result_form__reconciliationform__number_cancelled_ballots'
    reconform_num_spoiled_ballots =\
        'result_form__reconciliationform__number_spoiled_ballots'
    reconform_num_unused_ballots =\
        'result_form__reconciliationform__number_unused_ballots'
    reconform_num_signatures_in_vr =\
        'result_form__reconciliationform__number_signatures_in_vr'
    reconform_num_ballots_received =\
        'result_form__reconciliationform__number_ballots_received'
    reconform_num_valid_votes =\
        'result_form__reconciliationform__number_valid_votes'
    ballot_comp_candidate_name =\
        'result_form__ballot__sc_general__ballot_component__candidates__full_name'

    if data:
        selected_center_ids =\
            data['select_1_ids'] if data.get('select_1_ids') else []
        selected_station_ids =\
            data['select_2_ids'] if data.get('select_2_ids') else []
        race_type_names = data['race_type_names'] \
            if data.get('race_type_names') else []
        race_types = [race_type for race_type in RaceType
                      if race_type.name in race_type_names]
        ballot_status = data['ballot_status'] \
            if data.get('ballot_status') else []
        station_status = data['station_status'] \
            if data.get('station_status') else []
        candidate_status = data['candidate_status'] \
            if data.get('candidate_status') else []
        percentage_processed = data['percentage_processed'] \
            if data.get('percentage_processed') else 0
        stations_processed_percentage = min(int(percentage_processed), 100)
        query_args = {}
        qs = qs \
            .annotate(station_ids=station_id_query)

        stations_qs = Station.objects.filter(
                        tally__id=tally_id,
                        center__resultform__isnull=False,
                    )
        if station_status:
            if len(station_status) == 1:
                station_status = station_status[0]
                if station_status == 'active':
                    active = True
                else:
                    active = False
                if selected_station_ids:
                    stations_qs = stations_qs.filter(
                        id__in=selected_station_ids,
                        active=active
                    )
                elif selected_center_ids:
                    stations_qs = stations_qs.filter(
                        center__id__in=selected_center_ids,
                        active=active
                    )
                stations_qs = stations_qs.filter(
                    active=active
                )
                selected_station_ids = \
                    [item.get('id') for item in stations_qs.values('id')
                     ] if stations_qs.values('id') else [0]

        if stations_processed_percentage:
            if selected_station_ids:
                stations_qs = stations_qs.filter(
                    id__in=selected_station_ids,
                )
            elif selected_center_ids:
                stations_qs = stations_qs.filter(
                    center__id__in=selected_center_ids,
                )

            stations_qs = stations_qs.values('id').annotate(
                total_result_forms=Count(
                    'center__resultform__barcode',
                    distinct=True
                ),
                total_result_forms_archived=Count(
                    'center__resultform__barcode',
                    distinct=True,
                    filter=Q(center__resultform__form_state=FormState.ARCHIVED)
                ),
                processed_percentage=Round(
                    100 * F('total_result_forms_archived') / F(
                        'total_result_forms'),
                    digits=2
                )).filter(
                processed_percentage__gte=stations_processed_percentage)
            selected_station_ids = \
                [item.get('id') for item in stations_qs
                 ] if stations_qs else [0]

        if race_types:
            query_args['result_form__ballot__race_type__in'] = race_types

        if ballot_status:
            if len(ballot_status) == 1:
                ballot_status = ballot_status[0]
                if ballot_status == 'available_for_release':
                    available_for_release = True
                else:
                    available_for_release = False
                query_args['result_form__ballot__available_for_release'] =\
                    available_for_release

        if candidate_status:
            if len(candidate_status) == 1:
                candidate_status = candidate_status[0]
                if candidate_status == 'active':
                    active = True
                else:
                    active = False
                query_args['candidate__active'] = active

        qs = qs.filter(**query_args)
        if selected_station_ids or stations_processed_percentage:
            qs = qs.filter(
                Q(station_ids__in=selected_station_ids))

        elif selected_center_ids:
            qs = qs.filter(
                Q(result_form__center__id__in=selected_center_ids))

        qs_1 = qs.annotate(candidate_name=F('candidate__full_name')) \
            .filter(candidate_name__isnull=False)

        qs_2 = qs.annotate(candidate_name=F(ballot_comp_candidate_name)) \
            .filter(candidate_name__isnull=False)

        qs = qs_1.union(qs_2) if len(qs_2) else qs_1

        station_registrants_query =\
            Subquery(
                Station.objects.filter(
                    tally__id=tally_id,
                    id=OuterRef('station_id'))
                .values('registrants')[:1],
                output_field=IntegerField())

        qs = qs\
            .values('result_form__barcode')\
            .annotate(
                candidate_name=F('candidate_name'),
                total_votes=F('votes'),
                ballot_number=F('result_form__ballot__number'),
                region_id=F('result_form__center__office__region__pk'),
                region_name=F('result_form__center__office__region__name'),
                office_id=F('result_form__center__office__pk'),
                office_name=F('result_form__center__office__name'),
                center_code=F('result_form__center__code'),
                station_id=station_id_query,
                station_number=F('result_form__station_number'),
                gender=F('result_form__gender'),
                barcode=F('result_form__barcode'),
                race_type=F('result_form__ballot__race_type'),
                sub_con_code=F(
                    'result_form__center__sub_constituency__code'),
                number_registrants=station_registrants_query,
                order=F('candidate__order'),
                race_number=F('candidate__ballot__number'),
                candidate_status=Case(
                    When(
                        candidate__active=True,
                        then=V('enabled')
                    ), default=V('disabled'), output_field=CharField()),
                invalid_votes=Case(
                    When(
                        result_form__reconciliationform__isnull=False,
                        then=F(reconform_num_invalid_votes)
                    ), default=V(0)),
                unstamped_ballots=Case(
                    When(
                        result_form__reconciliationform__isnull=False,
                        then=F(reconform_num_unstamped_ballots)
                    ), default=V(0)),
                cancelled_ballots=Case(
                    When(
                        result_form__reconciliationform__isnull=False,
                        then=F(reconform_num_cancelled_ballots)
                    ), default=V(0)),
                spoilt_ballots=Case(
                    When(
                        result_form__reconciliationform__isnull=False,
                        then=F(reconform_num_spoiled_ballots)
                    ), default=V(0)),
                unused_ballots=Case(
                    When(
                        result_form__reconciliationform__isnull=False,
                        then=F(reconform_num_unused_ballots)
                    ), default=V(0)),
                number_of_signatures=Case(
                    When(
                        result_form__reconciliationform__isnull=False,
                        then=F(reconform_num_signatures_in_vr)
                    ), default=V(0)),
                ballots_received=Case(
                    When(
                        result_form__reconciliationform__isnull=False,
                        then=F(reconform_num_ballots_received)
                    ), default=V(0)),
                valid_votes=Case(
                    When(
                        result_form__reconciliationform__isnull=False,
                        then=F(reconform_num_valid_votes)
                    ), default=V(0))).distinct()

    else:
        qs_1 = qs\
            .annotate(candidate_name=F('candidate__full_name'))\
            .filter(candidate_name__isnull=False)
        qs_2 = qs\
            .annotate(
                candidate_name=F(ballot_comp_candidate_name)
            )\
            .filter(candidate_name__isnull=False)

        qs = qs_1.union(qs_2) if len(qs_2) else qs_1

        station_registrants_query =\
            Subquery(
                Station.objects.filter(
                    tally__id=tally_id,
                    id=OuterRef('station_id'))
                .values('registrants')[:1],
                output_field=IntegerField())

        qs = qs\
            .values('result_form__barcode')\
            .annotate(
                candidate_name=F('candidate_name'),
                total_votes=F('votes'),
                ballot_number=F('result_form__ballot__number'),
                region_id=F('result_form__center__office__region__pk'),
                region_name=F('result_form__center__office__region__name'),
                office_id=F('result_form__center__office__pk'),
                office_name=F('result_form__center__office__name'),
                center_code=F('result_form__center__code'),
                station_id=station_id_query,
                station_number=F('result_form__station_number'),
                gender=F('result_form__gender'),
                barcode=F('result_form__barcode'),
                race_type=F('result_form__ballot__race_type'),
                sub_con_code=F(
                    'result_form__center__sub_constituency__code'),
                number_registrants=station_registrants_query,
                order=F('candidate__order'),
                race_number=F('candidate__ballot__number'),
                candidate_status=Case(
                    When(
                        candidate__active=True,
                        then=V('enabled')
                    ), default=V('disabled'), output_field=CharField()),
                invalid_votes=Case(
                    When(
                        result_form__reconciliationform__isnull=False,
                        then=F(reconform_num_invalid_votes)
                    ), default=V(0)),
                unstamped_ballots=Case(
                    When(
                        result_form__reconciliationform__isnull=False,
                        then=F(reconform_num_unstamped_ballots)
                    ), default=V(0)),
                cancelled_ballots=Case(
                    When(
                        result_form__reconciliationform__isnull=False,
                        then=F(reconform_num_cancelled_ballots)
                    ), default=V(0)),
                spoilt_ballots=Case(
                    When(
                        result_form__reconciliationform__isnull=False,
                        then=F(reconform_num_spoiled_ballots)
                    ), default=V(0)),
                unused_ballots=Case(
                    When(
                        result_form__reconciliationform__isnull=False,
                        then=F(reconform_num_unused_ballots)
                    ), default=V(0)),
                number_of_signatures=Case(
                    When(
                        result_form__reconciliationform__isnull=False,
                        then=F(reconform_num_signatures_in_vr)
                    ), default=V(0)),
                ballots_received=Case(
                    When(
                        result_form__reconciliationform__isnull=False,
                        then=F(reconform_num_ballots_received)
                    ), default=V(0)),
                valid_votes=Case(
                    When(
                        result_form__reconciliationform__isnull=False,
                        then=F(reconform_num_valid_votes)
                    ), default=V(0))).distinct()

    return qs


def duplicate_results_queryset(
        tally_id,
        qs,
        data=None):
    """
    Genarate a report of duplicate results per result form.

    :param tally_id: The tally id.
    :param qs: The result form parent queryset.
    :param data: An array of dicts containing centers and stations
        id's to filter out from the queryset.

    returns: The duplicate results queryset.
    """
    station_id_query =\
        Subquery(
            Station.objects.filter(
                tally__id=tally_id,
                center__code=OuterRef('center__code'),
                station_number=OuterRef('station_number'))
            .values('id')[:1],
            output_field=IntegerField())

    if data:
        selected_center_ids =\
            data['select_1_ids'] if len(data['select_1_ids']) else [0]
        selected_station_ids =\
            data['select_2_ids'] if len(data['select_2_ids']) else [0]

        qs = qs\
            .annotate(station_ids=station_id_query)\
            .filter(
                ~Q(center__id__in=selected_center_ids) &
                ~Q(station_ids__in=selected_station_ids))

        result_form_votes_registrants_query =\
            Subquery(
                Result.objects.filter(
                    result_form__tally__id=tally_id,
                    result_form__form_state=FormState.ARCHIVED,
                    entry_version=EntryVersion.FINAL,
                    active=True,
                    result_form__center__code=OuterRef('center__code'),
                    result_form__station_number=OuterRef('station_number'))
                .values('result_form__barcode')
                .annotate(total_votes=Coalesce(Sum('votes'), V(0)))
                .values('total_votes')[:1],
                output_field=IntegerField())

        qs = qs\
            .values('barcode')\
            .annotate(
                ballot_number=F('ballot__number'),
                center_code=F('center__code'),
                state=F('form_state'),
                station_number=F('station_number'),
                station_id=station_id_query,
                votes=result_form_votes_registrants_query).distinct()
    else:
        result_form_votes_registrants_query =\
            Subquery(
                Result.objects.filter(
                    result_form__tally__id=tally_id,
                    result_form__form_state=FormState.ARCHIVED,
                    entry_version=EntryVersion.FINAL,
                    active=True,
                    result_form__center__code=OuterRef('center__code'),
                    result_form__station_number=OuterRef('station_number'))
                .values('result_form__barcode')
                .annotate(total_votes=Coalesce(Sum('votes'), V(0)))
                .values('total_votes')[:1],
                output_field=IntegerField())

        qs = qs\
            .values('barcode')\
            .annotate(
                ballot_number=F('ballot__number'),
                center_code=F('center__code'),
                state=F('form_state'),
                station_id=station_id_query,
                station_number=F('station_number'),
                votes=result_form_votes_registrants_query).distinct()

    return qs


def filter_candidates_votes_queryset(
        qs,
        data=None):
    """
    Filter candidates votes report.

    :param qs: The votes queryset.
    :param data: An array of dicts containing centers and stations
        id's to filter out from the queryset.

    returns: The queryset containing candidates votes grouped by
        candidate name.
    """
    if data:
        selected_center_ids =\
            data['select_1_ids'] if len(data['select_1_ids']) else [0]
        # TODO: Find a way to filter by station ids
        # selected_station_ids =\
        #     data['select_2_ids'] if len(data['select_2_ids']) else [0]
        qs = qs.filter(~Q(center_ids__contains=selected_center_ids))

    return qs


def generate_progressive_report(
        tally_id,
        report_column_name,
        region_id=None,
        constituency_id=None):
    """
    Genarate progressive report of candidates by votes.

    :param tally_id: The result form tally.
    :param report_column_name: The result form report column name.
    :param region_id: The result form region id.
    :param constituency_id: The result form constituency id.

    returns: The candidates votes stats based on an administrative area.
    """
    qs =\
        Result.objects.filter(
            result_form__tally__id=tally_id,
            result_form__form_state=FormState.ARCHIVED,
            entry_version=EntryVersion.FINAL,
            active=True
        )

    if region_id:
        qs = qs.filter(result_form__office__region__id=region_id)

    if constituency_id:
        qs =\
            qs.filter(result_form__center__constituency__id=constituency_id)

    qs =\
        qs\
        .annotate(
            name=F(report_column_name),
            admin_area_id=F('result_form__office__region__id'))\
        .values(
            'name',
            'admin_area_id',
        )\
        .annotate(
            total_candidates=Count('candidate__id', distinct=True),
            total_votes=Sum('votes'))

    if region_id:
        qs =\
            qs.annotate(
                constituency_id=F(
                    'result_form__center__constituency__id'),
                sub_constituency_id=F(
                    'result_form__center__sub_constituency__id'),
            )

    return qs


def generate_progressive_report_queryset(
        qs,
        data=None,
        **kwargs):
    """
    Genarate progressive report of candidates by votes.

    :param tally_id: The result form tally.
    :param report_column_name: The result form report column name.
    :param region_id: The result form region id.
    :param constituency_id: The result form constituency id.

    returns: The candidates votes stats based on an administrative area.
    """
    column_name = 'result_form__center__office__region__name'
    column_id = 'result_form__center__office__region__id'
    admin_area_id = kwargs.get('region_id')
    constituency_id = kwargs.get('constituency_id')

    if admin_area_id and constituency_id:
        column_name = 'result_form__center__sub_constituency__code'
        column_id = 'result_form__center__sub_constituency__id'
    elif admin_area_id:
        column_id = 'result_form__center__constituency__id'
        column_name = 'result_form__center__constituency__name'

    if admin_area_id:
        qs = qs.filter(result_form__office__region__id=admin_area_id)

    if constituency_id:
        qs =\
            qs.filter(result_form__center__constituency__id=constituency_id)

    if data and len(
            [data for d in data
                if len(d['select_1_ids']) or len(d['select_2_ids'])]):
        parent_qs = qs
        for item in data:
            region_id = item['region_id']
            constituency_ids =\
                item['select_1_ids'] if len(
                    item['select_1_ids']) else [0]
            sub_constituency_ids =\
                item['select_2_ids'] if len(
                    item['select_2_ids']) else [0]
            con_ids = constituency_ids
            filter_by_constituency_id =\
                ~Q(result_form__center__constituency__id__in=con_ids)
            subcn_ids = sub_constituency_ids
            filter_by_sub_constituency_id =\
                ~Q(result_form__center__sub_constituency__id__in=subcn_ids)

            if admin_area_id and constituency_id:
                current_qs =\
                    parent_qs\
                    .filter(
                        result_form__center__sub_constituency__id=region_id)
            elif admin_area_id:
                current_qs =\
                    parent_qs.filter(
                        result_form__center__constituency__id=region_id)
            else:
                current_qs =\
                    parent_qs.filter(
                        result_form__center__office__region__id=region_id)

            current_qs =\
                current_qs\
                .annotate(
                    admin_area_name=F(column_name),
                    admin_area_id=F(column_id))\
                .values(
                    'admin_area_name',
                    'admin_area_id',
                )\
                .annotate(
                    total_candidates=Count(
                        'candidate__id',
                        distinct=True,
                        filter=(
                            filter_by_constituency_id &
                            filter_by_sub_constituency_id)),
                    total_votes=Coalesce(Sum(
                        'votes',
                        filter=(
                            filter_by_constituency_id &
                            filter_by_sub_constituency_id)),
                        V(0)),
                    region_id=F('result_form__center__office__region__id'),
                    constituencies_ids=ArrayAgg(
                        'result_form__center__constituency__id',
                        distinct=True),
                    sub_constituencies_ids=ArrayAgg(
                        'result_form__center__sub_constituency__id',
                        distinct=True))

            if admin_area_id:
                current_qs =\
                    current_qs.annotate(
                        constituency_id=F(
                            'result_form__center__constituency__id'),
                        sub_constituency_id=F(
                            'result_form__center__sub_constituency__id'),
                    )
            qs = qs.union(current_qs) if not isinstance(
                qs[0], Result) else current_qs
    else:
        qs =\
            qs.annotate(
                admin_area_name=F(column_name),
                admin_area_id=F(column_id))\
            .values(
                'admin_area_name',
                'admin_area_id',
            )\
            .annotate(
                total_candidates=Count('candidate__id', distinct=True),
                total_votes=Sum('votes'),
                region_id=F('result_form__center__office__region__id'),
                constituencies_ids=ArrayAgg(
                        'result_form__center__constituency__id',
                        distinct=True),
                sub_constituencies_ids=ArrayAgg(
                    'result_form__center__sub_constituency__id',
                    distinct=True))

        if admin_area_id:
            qs =\
                qs.annotate(
                    constituency_id=F(
                        'result_form__center__constituency__id'),
                    sub_constituency_id=F(
                        'result_form__center__sub_constituency__id'),
                )

    return qs


def get_admin_areas_with_forms_in_audit(
        tally_id,
        report_column_name,
        region_id=None,
        constituency_id=None):
    """
    Genarate a report of stations and centers with result forms in audit state.

    :param tally_id: The reconciliation forms tally.
    :param report_column_name: The result form report column name.
    :param region_id: The result form report region id used for filtering.
    :param constituency_id: The result form report constituency id
        used for filtering.

    returns: The stations and centers report grouped by the report column name.
    """
    qs =\
        ResultForm.objects.filter(
            tally__id=tally_id,
            form_state=FormState.AUDIT
        )
    if region_id:
        qs =\
            qs.filter(office__region__id=region_id)
    if constituency_id:
        qs =\
            qs.filter(center__constituency__id=constituency_id)
    qs =\
        qs.annotate(
            admin_area_name=F(report_column_name),
            region_id=F('office__region__id'))\
        .values(
            'admin_area_name',
            'region_id',
        )\
        .annotate(
            number_of_centers_in_audit_state=Count('center'),
            number_of_stations_in_audit_state=Count('station_number'),
            total_num_of_centers_and_stations_in_audit=ExpressionWrapper(
                F('number_of_centers_in_audit_state') +
                F('number_of_stations_in_audit_state'),
                output_field=IntegerField()))

    if region_id:
        qs =\
            qs.annotate(
                constituency_id=F('center__constituency__id'),
                sub_constituency_id=F('center__sub_constituency__id'),
            )

    return qs


def custom_queryset_filter(
        tally_id,
        qs,
        data=None,
        **kwargs):
    """
    Filter queryset by tally_id, region_id and constituency_ids.

    :param tally_id: The reconciliation forms tally.
    :param region_id: The region id for filtering the reconciliation forms.
    :param constituency_ids: The constituency ids to exclude from the queryset.

    returns: The filtered queryset.
    """
    admin_area_id = kwargs.get('region_id')
    constituency_id = kwargs.get('constituency_id')
    report_type = kwargs.get('report_type')
    column_name = 'result_form__office__region__name'
    column_id = 'result_form__center__office__region__id'
    turnout_report_type = report_types[1]
    summary_report_type = report_types[2]

    if admin_area_id and constituency_id:
        column_name = 'result_form__center__sub_constituency__code'
        column_id = 'result_form__center__sub_constituency__id'
    elif admin_area_id:
        column_name = 'result_form__center__constituency__name'
        column_id = 'result_form__center__constituency__id'

    if admin_area_id:
        qs =\
            qs\
            .filter(result_form__office__region__id=admin_area_id)\

    if constituency_id:
        qs =\
            qs.filter(result_form__center__constituency__id=constituency_id)

    if data:
        parent_qs = qs
        for item in data:
            region_id = item['region_id']
            constituency_ids =\
                item['select_1_ids'] if len(
                    item['select_1_ids']) else [0]
            sub_constituency_ids =\
                item['select_2_ids'] if len(
                    item['select_2_ids']) else [0]

            con_ids = constituency_ids
            filter_by_constituency_id =\
                ~Q(result_form__center__constituency__id__in=con_ids)
            subcn_ids = sub_constituency_ids
            filter_by_sub_constituency_id =\
                ~Q(result_form__center__sub_constituency__id__in=subcn_ids)

            if admin_area_id and constituency_id:
                current_qs =\
                    parent_qs\
                    .get_registrants_and_votes_type()\
                    .filter(
                        result_form__center__sub_constituency__id=region_id)
            elif admin_area_id:
                current_qs =\
                    parent_qs\
                    .get_registrants_and_votes_type()\
                    .filter(
                        result_form__center__constituency__id=region_id)
            else:
                current_qs =\
                    parent_qs\
                    .get_registrants_and_votes_type()\
                    .filter(
                        result_form__center__office__region__id=region_id)

            current_qs =\
                current_qs\
                .filter(
                    result_form__tally__id=tally_id,
                    result_form__form_state=FormState.ARCHIVED,
                    entry_version=EntryVersion.FINAL
                )\
                .annotate(
                    name=F(column_name),
                    admin_area_id=F(column_id))\
                .values(
                    'name',
                    'admin_area_id',
                )\
                .annotate(
                    region_id=F('result_form__office__region__id'),
                    constituency_id=F('result_form__center__constituency__id'),
                )

            if report_type == turnout_report_type:
                current_qs =\
                    current_qs\
                    .annotate(
                        number_of_voters_voted=Coalesce(Sum(
                            'number_valid_votes',
                            filter=(
                                filter_by_constituency_id &
                                filter_by_sub_constituency_id),
                            default=V(0)), V(0)))\
                    .annotate(
                        total_number_of_registrants=Sum(
                            'result_form__center__stations__registrants',
                            filter=(
                                filter_by_constituency_id &
                                filter_by_sub_constituency_id),
                            default=V(0)))\
                    .annotate(
                        total_number_of_ballots_used=Coalesce(Sum(
                            ExpressionWrapper(
                                F('number_valid_votes') +
                                F('number_cancelled_ballots') +
                                F('number_unstamped_ballots') +
                                F('number_invalid_votes'),
                                output_field=IntegerField()),
                            filter=(
                                filter_by_constituency_id &
                                filter_by_sub_constituency_id)), V(0)))\
                    .annotate(turnout_percentage=Coalesce(ExpressionWrapper(
                        V(100) *
                        F('total_number_of_ballots_used') /
                        F('total_number_of_registrants'),
                        output_field=IntegerField()), V(0)))\
                    .annotate(male_voters=Coalesce(
                        Sum('number_valid_votes',
                            filter=(
                                Q(voters_gender_type=0) &
                                filter_by_constituency_id &
                                filter_by_sub_constituency_id)),
                        V(0)))\
                    .annotate(female_voters=Coalesce(
                        Sum('number_valid_votes',
                            filter=(
                                Q(voters_gender_type=1) &
                                filter_by_constituency_id &
                                filter_by_sub_constituency_id)),
                        V(0)))\
                    .annotate(constituencies_ids=ArrayAgg(
                        'result_form__center__constituency__id',
                        distinct=True))\
                    .annotate(
                        sub_constituencies_ids=ArrayAgg(
                            'result_form__center__sub_constituency__id',
                            distinct=True)
                    )

            if report_type == summary_report_type:
                current_qs =\
                    current_qs\
                    .annotate(
                        number_valid_votes=Coalesce(
                            Sum(
                                'number_valid_votes',
                                filter=(filter_by_constituency_id &
                                        filter_by_sub_constituency_id),
                                default=V(0)), V(0)),
                        number_invalid_votes=Coalesce(
                            Sum(
                                'number_invalid_votes',
                                filter=(filter_by_constituency_id &
                                        filter_by_sub_constituency_id),
                                default=V(0)), V(0)),
                        number_cancelled_ballots=Coalesce(
                            Sum(
                                'number_cancelled_ballots',
                                filter=(
                                    filter_by_constituency_id &
                                    filter_by_sub_constituency_id),
                                default=V(0)), V(0)),
                        constituencies_ids=ArrayAgg(
                            'result_form__center__constituency__id',
                            distinct=True),
                        sub_constituencies_ids=ArrayAgg(
                            'result_form__center__sub_constituency__id',
                            distinct=True))

            qs = qs.union(current_qs) if not isinstance(
                qs[0], ReconciliationForm) else current_qs
    else:
        qs =\
            qs.get_registrants_and_votes_type()\
            .filter(
                result_form__tally__id=tally_id,
                result_form__form_state=FormState.ARCHIVED,
                entry_version=EntryVersion.FINAL
            )\
            .annotate(
                name=F(column_name),
                admin_area_id=F(column_id))\
            .values(
                'name',
                'admin_area_id',
            )\
            .annotate(
                region_id=F('result_form__office__region__id'),
                constituency_id=F('result_form__center__constituency__id'),
            )

        if report_type == turnout_report_type:
            qs =\
                qs\
                .annotate(
                    number_of_voters_voted=Sum('number_valid_votes'))\
                .annotate(
                    total_number_of_registrants=Sum(
                        'result_form__center__stations__registrants'))\
                .annotate(
                    total_number_of_ballots_used=Sum(
                        ExpressionWrapper(F('number_valid_votes') +
                                          F('number_cancelled_ballots') +
                                          F('number_unstamped_ballots') +
                                          F('number_invalid_votes'),
                                          output_field=IntegerField())))\
                .annotate(turnout_percentage=ExpressionWrapper(
                    V(100) *
                    F('total_number_of_ballots_used') /
                    F('total_number_of_registrants'),
                    output_field=IntegerField()))\
                .annotate(male_voters=Coalesce(
                    Sum('number_valid_votes',
                        filter=Q(voters_gender_type=0)),
                    V(0)))\
                .annotate(female_voters=Coalesce(
                    Sum('number_valid_votes',
                        filter=Q(voters_gender_type=1)),
                    V(0)))\
                .annotate(constituencies_ids=ArrayAgg(
                    'result_form__center__constituency__id',
                    distinct=True))\
                .annotate(sub_constituencies_ids=ArrayAgg(
                    'result_form__center__sub_constituency__id',
                    distinct=True))

        if report_type == summary_report_type:
            qs =\
                qs\
                .annotate(
                    number_valid_votes=Sum('number_valid_votes'),
                    number_invalid_votes=Sum('number_invalid_votes'),
                    number_cancelled_ballots=Sum('number_cancelled_ballots'),
                    constituencies_ids=ArrayAgg(
                        'result_form__center__constituency__id',
                        distinct=True),
                    sub_constituencies_ids=ArrayAgg(
                        'result_form__center__sub_constituency__id',
                        distinct=True))

    return qs


def build_select_options(qs, ids=None):
    if ids is None:
        ids = []
    select = str('selected=''\"selected"')

    return [str(
        '<option 'f'{select if str(item.id) in ids else ""}'
        ' value='f'{item.id}''>'f'{item.name}''</option>') for item in
        list(qs)]


def get_centers_stations(request):
    """
    Retrieves stations that belong to the centers available in the request.

    :param request: The request object containing the list of center ids.

    returns: A JSON response of the centers stations ids
    """
    data = ast.literal_eval(request.GET.get('data'))
    center_ids = data.get('center_ids')
    tally_id = data.get('tally_id')

    return JsonResponse({
        'station_ids': list(Station.objects.filter(
            tally__id=tally_id,
            center__id__in=center_ids).values_list('id', flat=True))
    })


<<<<<<< HEAD
def get_sub_and_constituencies(request):
    """
    Retrieves constituencies and sub constituencies
    that belong to the centers available in the request.

    :param request: The request object containing the list of region names.

    returns: A JSON response of the constituencies and sub constituencies
    """
    data = ast.literal_eval(request.GET.get('data'))
    selected_regions = data.get('region_names')
    tally_id = data.get('tally_id')
    region_names, constituencies, sub_constituencies = build_admin_areas_list(
        tally_id=tally_id, named_regions=selected_regions
        )

    return JsonResponse(
        {
            'constituency_names': constituencies,
            'sub_constituencies_code': sub_constituencies
            }
        )
=======
def get_export(request):
    """
    Generates and returns a PowerPoint export based on the filter
    values provided
    """
    data = ast.literal_eval(request.GET.get('data'))
    tally_id = data.get('tally_id')
    limit = int(data.get('export_number'))
    export_type = data.get('exportType')
    center_ids = data.get('select_1_ids')
    station_ids = data.get('select_2_ids')
    race_type_names = data.get('race_type_names')
    ballot_status = data.get('ballot_status')
    station_status = data.get('station_status')
    candidate_status = data.get('candidate_status')
    percentage_processed = data.get('percentage_processed')
    no_filter_applied =\
         not center_ids and\
         not station_ids and\
         not race_type_names and\
         not ballot_status and\
         not station_status and\
         not candidate_status and\
         not percentage_processed

    if no_filter_applied:
        data = None

    qs = Result.objects.filter(
        result_form__tally__id=tally_id,
        result_form__form_state=FormState.ARCHIVED,
        entry_version=EntryVersion.FINAL,
        active=True)

    qs = results_queryset(
        tally_id,
        qs,
        data).values()

    if export_type == 'PPT' and qs.count() != 0:
        result = create_ppt_export(qs, race_type_names, tally_id, limit)
        return result
    return HttpResponse("Not found")


def create_ppt_export(qs, race_type_names, tally_id, limit):
    race_types = [race_type for race_type in RaceType
                    if race_type.name in race_type_names]
    headers =\
        create_results_power_point_headers(
            tally_id, race_types)

    # Use all races if no race types were selected
    if len(race_type_names) == 0:
        race_types = RaceType

    powerpoint_data = []
    race_bg_img_path =\
        'tally_ho/apps/tally/static/images/white-bg.jpeg'
    for race in race_types:
        data = qs.filter(race_type=race).order_by('-votes')
        if data.count():
            body_data = data.values(
                'candidate_name', 'total_votes', 'valid_votes')
            if limit != 0:
                body_data = body_data[:limit]
            body = [item for item in body_data]
            header = headers.get(race.name)
            # TODO Make race background image unique per race types
            powerpoint_data.append(
                {
                    'header': header,
                    'body': body,
                    'background_image': race_bg_img_path
                }
            )

    # Create a new PowerPoint presentation
    prs = Presentation()

    # Set the cover page
    create_results_power_point_cover_page(prs)

    for data in powerpoint_data:
        # Create the summary slide
        create_results_power_point_summary_slide(
            prs, power_point_race_data=data)

        # Create the candidates slides
        create_results_power_point_candidates_results_slide(
            prs, power_point_race_data=data, limit=limit
        )

    # Save the presentation to a file
    response = save_ppt_presentation_to_file(prs, 'election_results.pptx')

    return response


def save_ppt_presentation_to_file(prs, file_name):
    pptx_stream = BytesIO()
    prs.save(pptx_stream)
    pptx_stream.seek(0)

    # Create an HTTP response with the PowerPoint file
    content_type = str('application/vnd.openxmlformats-officedocument'
                       '.presentationml.presentation')
    response = HttpResponse(
        pptx_stream.getvalue(),
        content_type=content_type)
    response['Content-Disposition'] = f'attachment; filename={file_name}'

    return response


def create_results_power_point_cover_page(prs):
    # Set the cover page
    slide_layout = prs.slide_layouts[0]
    slide = prs.slides.add_slide(slide_layout)
    background_image = 'tally_ho/apps/tally/static/images/HNEC.jpg'

    # Set background image if provided
    if background_image:
        slide.shapes.add_picture(
            background_image,
            Inches(0), Inches(0),
            prs.slide_width, prs.slide_height)

    # Add election name
    election_name = 'Election 2023'
    election_shape =\
        slide.shapes.add_textbox(
            Inches(0.5), Inches(3), Inches(8), Inches(1)).text_frame
    election_shape.text = "Name of Election: " + election_name
    election_shape.paragraphs[0].alignment = PP_ALIGN.CENTER
    election_shape.paragraphs[0].runs[0].font.bold = True

    # Add date of creation
    date_of_creation = date.today().strftime("%B %d, %Y")
    date_shape =\
        slide.shapes.add_textbox(
            Inches(0.5), Inches(0.5), Inches(8), Inches(0.5)).text_frame
    date_shape.text = "Date: " + date_of_creation
    date_shape.paragraphs[0].alignment = PP_ALIGN.CENTER
    date_shape.paragraphs[0].runs[0].font.bold = True

    return


def create_results_power_point_summary_slide(prs, power_point_race_data):
    # Create the summary slide
    slide_layout = prs.slide_layouts[1]
    slide = prs.slides.add_slide(slide_layout)
    background_image = power_point_race_data['background_image']
    race_name = power_point_race_data['header']['race_type'].name.capitalize()

    summary_slide_title =\
        f"{race_name} Election Summary Results"
    # Set background image if provided
    if background_image:
        slide.shapes.add_picture(
            background_image,
            Inches(0),
            Inches(0),
            prs.slide_width,
            prs.slide_height)

    # Add title text box for the summary slide
    title_text_box =\
        slide.shapes.add_textbox(
            Inches(0.5),
            Inches(0.5),
            prs.slide_width - Inches(1),
            Inches(0.5))
    title_text_frame = title_text_box.text_frame

    # Set title properties
    title_text_frame.text = summary_slide_title
    title_text_frame.word_wrap = True
    title_text_frame.margin_left = 0
    title_text_frame.margin_right = 0
    title_text_frame.margin_top = 0
    title_text_frame.margin_bottom = 0

    # Set title font properties
    title_text_frame.clear()  # Clear existing paragraphs
    p = title_text_frame.add_paragraph()
    p.text = summary_slide_title
    p.font.bold = True
    p.font.size = Pt(24)
    p.alignment = PP_ALIGN.CENTER

    # Create a table shape for the summary data
    summary_table =\
        slide.shapes.add_table(
            rows=8, cols=2, left=Inches(0.5), top=Inches(1.7),
            width=Inches(9), height=Inches(2)).table

    # Set the column widths for the summary table
    column_widths = [Inches(6), Inches(3)]
    for i, width in enumerate(column_widths):
        summary_table.columns[i].width = width

    # Populate the summary table with data
    summary_table.cell(0, 0).text = 'Name of Race'
    summary_table.cell(0, 1).text =\
        str(power_point_race_data['header']['race_type'].name)
    summary_table.cell(1, 0).text = 'Stations Expected'
    summary_table.cell(1, 1).text =\
        f"{power_point_race_data['header']['stations_expected']:,.0f}"
    summary_table.cell(2, 0).text = 'Stations Processed'
    summary_table.cell(2, 1).text =\
        str(power_point_race_data['header']['stations_processed'])
    summary_table.cell(3, 0).text = 'Percentage of Stations Processed'
    percentage_of_stations_processed =\
        power_point_race_data['header']['percentage_of_stations_processed']
    summary_table.cell(3, 1).text =\
        f"{percentage_of_stations_processed}%"
    summary_table.cell(4, 0).text = 'Results Status'
    summary_table.cell(4, 1).text =\
        power_point_race_data['header']['results_status']
    summary_table.cell(5, 0).text = 'Registrants'
    registrants_in_processed_stations =\
        power_point_race_data['header']['registrants_in_processed_stations']
    summary_table.cell(5, 1).text =\
        f"{registrants_in_processed_stations:,.0f}"
    summary_table.cell(6, 0).text = 'Ballots Cast'
    summary_table.cell(6, 1).text =\
        str(power_point_race_data['header']['voters_in_counted_stations'])
    summary_table.cell(7, 0).text = 'Turnout'
    summary_table.cell(7, 1).text =\
        f"{power_point_race_data['header']['percentage_turnout']}%"

    return


def create_results_power_point_candidates_results_slide(
        prs, power_point_race_data, limit):
    background_image = power_point_race_data['background_image']
    candidates = power_point_race_data['body']
    num_candidates = len(candidates)
    max_candidates_per_slide = 10
    num_slides = (num_candidates - 1) // max_candidates_per_slide + 1
    candidate_rank = 0
    race_type_name = \
        power_point_race_data['header']['race_type'].name.capitalize()

    for slide_num in range(num_slides):
        # Create a new candidates slide
        slide_layout = prs.slide_layouts[1]
        slide = prs.slides.add_slide(slide_layout)

        candidates_result_slide_title =\
            f"Showing all {race_type_name} Election Results"
        if limit != 0:
            candidates_result_slide_title =\
                f"Top {limit} Leading {race_type_name} Election Results"
        # Set background image if provided
        if background_image:
            slide.shapes.add_picture(
                background_image,
                Inches(0),
                Inches(0),
                prs.slide_width,
                prs.slide_height)

        # Add title text box for the candidates slide
        title_text_box = slide.shapes.add_textbox(
            Inches(0.5), Inches(0.5),
            prs.slide_width - Inches(1), Inches(0.5))
        title_text_frame = title_text_box.text_frame
        title_text_frame.text = candidates_result_slide_title
        title_text_frame.word_wrap = True

        # Set title properties
        title_text_frame.text = candidates_result_slide_title
        title_text_frame.word_wrap = True
        title_text_frame.margin_left = 0
        title_text_frame.margin_right = 0
        title_text_frame.margin_top = 0
        title_text_frame.margin_bottom = 0

        # Set title font properties
        title_text_frame.clear()  # Clear existing paragraphs
        p = title_text_frame.add_paragraph()
        p.text = candidates_result_slide_title
        p.font.bold = True
        p.font.size = Pt(24)
        p.alignment = PP_ALIGN.CENTER

        # Calculate the number of candidates for the current slide
        start_index = slide_num * max_candidates_per_slide
        end_index = start_index + max_candidates_per_slide
        candidates_slice = candidates[start_index:end_index]

        # Create a table shape for the candidates data
        candidates_table =\
            slide.shapes.add_table(
                rows=len(candidates_slice) + 1, cols=5, left=Inches(0.5),
                top=Inches(1.7), width=Inches(9), height=Inches(2)).table

        # Set the column widths for the candidates table
        column_widths =\
            [Inches(1), Inches(3), Inches(1.5), Inches(1.5), Inches(2)]
        for i, width in enumerate(column_widths):
            candidates_table.columns[i].width = width

        # Populate the candidates table with data
        candidates_table.cell(0, 0).text = 'Rank'
        candidates_table.cell(0, 1).text = 'Name'
        candidates_table.cell(0, 2).text = 'Votes'
        candidates_table.cell(0, 3).text = 'Total Votes'
        candidates_table.cell(0, 4).text = '% Valid Votes'

        for i, candidate in enumerate(candidates_slice):
            candidate_rank = candidate_rank + 1
            candidates_table.cell(i + 1, 0).text =\
                str(candidate_rank)
            candidates_table.cell(i + 1, 1).text =\
                candidate['candidate_name']
            candidates_table.cell(i + 1, 2).text =\
                str(candidate['total_votes'])
            candidates_table.cell(i + 1, 3).text =\
                str(candidate['valid_votes'])
            candidates_table.cell(i + 1, 4).text =\
                str(
                round(
                100 * candidate['total_votes'] / candidate['valid_votes'], 2))

    return

def create_results_power_point_headers(tally_id, race_types):
    default_race_types = [race_type for race_type in RaceType]
    race_data_by_race_names =\
        {race_type.name: {'race_type': race_type}\
            for race_type in race_types or default_race_types}
    # Calculate voters in counted stations and turnout percentage
    for race_name in race_data_by_race_names.keys():
        race_type_obj = race_data_by_race_names.get(race_name)
        race_type = race_type_obj.get('race_type')
        # Calculate voters in counted stations
        qs =\
            Station.objects.filter(
                tally_id=tally_id,
                center__resultform__ballot__race_type=race_type,
            )
        race_type_obj['stations_expected'] =\
            qs.distinct('station_number', 'center', 'tally').count()

        station_ids_by_races = qs.filter(
            center__resultform__form_state=FormState.ARCHIVED,
        ).annotate(
            race=F('center__resultform__ballot__race_type')
        ).values('id').annotate(
            races=ArrayAgg('race', distinct=True),
            number=F('station_number'),
            num_registrants=F('registrants')
        )
        voters = 0
        stations_processed = 0
        registrants_in_processed_stations = 0
        for station in station_ids_by_races:
            # Calculate stations processed and total registrants
            form_states =\
                ResultForm.objects.filter(
                    tally__id=tally_id,
                    center__resultform__ballot__race_type=race_type,
                    center__stations__id=station.get('id'),
                    station_number=station.get('number'),
                    ).values_list('form_state', flat=True).distinct()
            if form_states.count() == 1 and\
                form_states[0] == FormState.ARCHIVED:
                stations_processed += 1
                registrants_in_processed_stations +=\
                    station.get('num_registrants')

            # Calculate voters voted in processed stations
            votes =\
                Result.objects.filter(
                    result_form__tally__id=tally_id,
                    result_form__ballot__race_type=race_type,
                    result_form__center__stations__id=station.get('id'),
                    result_form__station_number=station.get('number'),
                    result_form__ballot__race_type__in=station.get('races'),
                    entry_version=EntryVersion.FINAL,
                    active=True,
                    ).annotate(
                        race=F('result_form__ballot__race_type')
                    ).values('race').annotate(
                        race_voters=Sum('votes')
                    ).order_by(
                        '-race_voters'
                    ).values(
                        'race_voters'
                    )
            if votes.count() != 0:
                voters += votes[0].get('race_voters')

        # Calculate turnout percentage
        race_type_obj['voters_in_counted_stations'] = voters
        race_type_obj['stations_processed'] = stations_processed
        race_type_obj['registrants_in_processed_stations'] =\
            registrants_in_processed_stations
        if stations_processed == 0:
            race_type_obj['percentage_progress'] = 0
            race_type_obj['percentage_turnout'] = 0
            continue

        race_type_obj['percentage_of_stations_processed'] =\
            round(
            100 * stations_processed / race_type_obj['stations_expected'], 2)
        race_type_obj['results_status'] =\
            'Final' if race_type_obj['percentage_of_stations_processed']\
                >= 100.0 else 'Partial'
        race_type_obj['percentage_turnout'] =\
            round(100 * voters / registrants_in_processed_stations, 2)

    return race_data_by_race_names
>>>>>>> 7366a2d3


def get_results(request):
    """
    Builds a json object of candidates results.

    :param request: The request object containing the tally id.

    returns: A JSON response of candidates results
    """
    # TODO - how is this affected with the changes to turnout report.
    tally_id = json.loads(request.GET.get('data')).get('tally_id')
    race_types = json.loads(request.GET.get('data')).get('race_types')

    qs = Result.objects.filter(
                result_form__tally__id=tally_id,
                result_form__form_state=FormState.ARCHIVED,
                result_form__ballot__race_type__in=race_types,
                entry_version=EntryVersion.FINAL,
                active=True)

    data = results_queryset(tally_id, qs).values(
                'candidate_name',
                'total_votes',
                'ballot_number',
                'region_id',
                'region_name',
                'office_id',
                'office_name',
                'center_code',
                'station_id',
                'station_number',
                'barcode',
                'sub_con_code',
                'number_registrants',
                'order',
                'race_number',
                'candidate_status',
                'invalid_votes',
                'unstamped_ballots',
                'cancelled_ballots',
                'spoilt_ballots',
                'unused_ballots',
                'number_of_signatures',
                'ballots_received',
                'valid_votes',
                'race_type',
            )
    for result in data:
        if isinstance(result['race_type'], RaceType):
            result['race_type'] = result['race_type'].name

    return JsonResponse(
        data={'data': list(data), 'created_at': timezone.now()},
        safe=False)


class TurnoutReportDataView(LoginRequiredMixin,
                            mixins.GroupRequiredMixin,
                            mixins.TallyAccessMixin,
                            BaseDatatableView):
    group_required = groups.TALLY_MANAGER
    model = ResultForm
    columns = ('admin_area',
               'voters_voted',
               'total_voters',
               'male_voters',
               'female_voters',
               'unisex_voters',
               'turnout_percentage',
               )

    def filter_queryset(self, qs):
        tally_id = self.kwargs.get('tally_id')
        raw_post_data = self.request.POST.get('data')
        post_data = ast.literal_eval(raw_post_data) if raw_post_data else {}
        data = post_data
        if isinstance(post_data, list):
            data = post_data[0] if len(post_data) > 0 else {}

        region_names = data.get('region_names')
        constituencies = data.get('constituencies')
        sub_constituencies = data.get('sub_constituencies')

        qs = qs.filter(tally_id=tally_id, form_state=FormState.ARCHIVED)
        sub_q = Result.objects.filter(
            result_form__tally=tally_id,
            result_form__form_state=FormState.ARCHIVED,
            entry_version=EntryVersion.FINAL
        )

        admin_area_column_name = 'center__region'
        if region_names:
            qs = qs.filter(center__region__in=region_names)
            sub_q = sub_q.filter(
                result_form__center__region=OuterRef('center__region'),
            )
        if constituencies:
            admin_area_column_name = 'center__constituency__name'
            qs = qs.filter(center__constituency__name__in=constituencies)
            sub_q = sub_q.filter(
                result_form__center__constituency__name=OuterRef(
                    'center__constituency__name'),
                )
        if sub_constituencies:
            admin_area_column_name = 'center__sub_constituency__code'
            qs = qs.filter(
                center__sub_constituency__code__in=sub_constituencies)
            sub_q = sub_q.filter(
                result_form__center__sub_constituency__code=OuterRef(
                    'center__sub_constituency__code'),
                )

        qs = qs.annotate(
            admin_area=F(admin_area_column_name)).values(
            'admin_area').annotate(
            voters_voted=Subquery(
                sub_q.values(
                    f'result_form__{admin_area_column_name}').annotate(
                    valid_votes=Sum('votes')
                    ).values('valid_votes')[:1],
                output_field=IntegerField()
                ), total_voters=Sum(
                Func(F('center__stations__registrants'),
                     function='DISTINCT')),
            male_voters=Sum(Func(
                F('center__stations__registrants'), function='DISTINCT'),
                            filter=Q(center__stations__gender=0)),
            unisex_voters=Sum(Func(
                F('center__stations__registrants'), function='DISTINCT'),
                              filter=Q(center__stations__gender=3)),
            female_voters=Sum(Func(
                F('center__stations__registrants'), function='DISTINCT'),
                              filter=Q(center__stations__gender=1)),
            turnout_percentage=Round(
                V(100.00) * F('voters_voted') / F('total_voters'), digits=2))

        keyword = self.request.POST.get('search[value]')

        if keyword:
            qs = qs.filter(Q(admin_area__contains=keyword))

        return qs

    def render_column(self, row, column):
        if column in self.columns:
            col_value = row[column]
            if column == "turnout_percentage":
                col_value = f"{col_value}%"
            return str('<td class="center">'
                       f'{col_value}</td>')
        else:
            return super(
                TurnoutReportDataView, self).render_column(row, column)

def regions_turnout_report_view(request, **kwargs):
    tally_id = kwargs.get('tally_id')

    # Convert queryset to list
    regions_report =\
        Region.objects.filter(tally_id=tally_id).annotate(
            region_name=F('name')
        ).values('region_name')
    regions_report = list(regions_report)

    # Calculate voters in counted stations and turnout percentage
    for region_report in regions_report:
        region_name = region_report.get('region_name')
        # Calculate voters in counted stations
        qs =\
            Station.objects.filter(
                tally_id=tally_id,
                center__region__isnull=False,
                center__region=region_name,
            )
        region_report['stations_expected'] = qs.count()

        region_station_ids_by_races = qs.filter(
            center__resultform__form_state=FormState.ARCHIVED,
        ).annotate(
            race=F('center__resultform__ballot__race_type')
        ).values('id').annotate(
            races=ArrayAgg('race', distinct=True),
            number=F('station_number'),
            num_registrants=F('registrants')
        )
        voters = 0
        stations_processed = 0
        registrants_in_processed_stations = 0
        for station in region_station_ids_by_races:
            # Calculate stations processed and total registrants
            form_states =\
                ResultForm.objects.filter(
                    tally__id=tally_id,
                    center__region=region_name,
                    center__stations__id=station.get('id'),
                    station_number=station.get('number'),
                    ).values_list('form_state', flat=True).distinct()
            if form_states.count() == 1 and\
                form_states[0] == FormState.ARCHIVED:
                stations_processed += 1
                registrants_in_processed_stations +=\
                    station.get('num_registrants')

            # Calculate voters voted in processed stations
            votes =\
                Result.objects.filter(
                    result_form__tally__id=tally_id,
                    result_form__center__region=region_name,
                    result_form__center__stations__id=station.get('id'),
                    result_form__station_number=station.get('number'),
                    result_form__ballot__race_type__in=station.get('races'),
                    entry_version=EntryVersion.FINAL,
                    active=True,
                    ).annotate(
                        race=F('result_form__ballot__race_type')
                    ).values('race').annotate(
                        race_voters=Sum('votes')
                    ).order_by(
                        '-race_voters'
                    ).values(
                        'race_voters'
                    )
            if votes.count() != 0:
                voters += votes[0].get('race_voters')

        # Calculate turnout percentage
        region_report['voters_in_counted_stations'] = voters
        region_report['stations_processed'] = stations_processed
        region_report['registrants_in_processed_stations'] =\
            registrants_in_processed_stations
        if stations_processed == 0:
            region_report['percentage_progress'] = 0
            region_report['percentage_turnout'] = 0
            continue

        region_report['percentage_progress'] =\
            round(
            100 * stations_processed / region_report['stations_expected'], 2)
        region_report['percentage_turnout'] =\
            round(100 * voters / registrants_in_processed_stations, 2)

    sorted_regions_report =\
        sorted(regions_report, key=lambda x: -x['percentage_turnout'])
    return JsonResponse({
        'data': sorted_regions_report,
        'draw': 1,
        'recordsFiltered': len(sorted_regions_report),
        'recordsTotal': len(sorted_regions_report),
        'results': 'ok'})

def offices_turnout_report_view(request, **kwargs):
    tally_id = kwargs.get('tally_id')

    # Convert queryset to list
    offices_report =\
        Office.objects.filter(tally_id=tally_id).annotate(
            office_name=F('name')
        ).values('office_name')
    offices_report = list(offices_report)

    # Calculate voters in counted stations and turnout percentage
    for office_report in offices_report:
        office_name = office_report.get('office_name')
        # Calculate voters in counted stations
        qs =\
            Station.objects.filter(
                tally_id=tally_id,
                center__office__name=office_name,
            )
        office_report['stations_expected'] = qs.count()

        office_station_ids_by_races = qs.filter(
            center__resultform__form_state=FormState.ARCHIVED,
        ).annotate(
            race=F('center__resultform__ballot__race_type')
        ).values('id').annotate(
            races=ArrayAgg('race', distinct=True),
            number=F('station_number'),
            num_registrants=F('registrants')
        )
        voters = 0
        stations_processed = 0
        registrants_in_processed_stations = 0
        for station in office_station_ids_by_races:
            # Calculate stations processed and total registrants
            form_states =\
                ResultForm.objects.filter(
                    tally__id=tally_id,
                    center__office__name=office_name,
                    center__stations__id=station.get('id'),
                    station_number=station.get('number'),
                    ).values_list('form_state', flat=True).distinct()
            if form_states.count() == 1 and\
                form_states[0] == FormState.ARCHIVED:
                stations_processed += 1
                registrants_in_processed_stations +=\
                    station.get('num_registrants')

            # Calculate voters voted in processed stations
            votes =\
                Result.objects.filter(
                    result_form__tally__id=tally_id,
                    result_form__center__office__name=office_name,
                    result_form__center__stations__id=station.get('id'),
                    result_form__station_number=station.get('number'),
                    result_form__ballot__race_type__in=station.get('races'),
                    entry_version=EntryVersion.FINAL,
                    active=True,
                    ).annotate(
                        race=F('result_form__ballot__race_type')
                    ).values('race').annotate(
                        race_voters=Sum('votes')
                    ).order_by(
                        '-race_voters'
                    ).values(
                        'race_voters'
                    )
            if votes.count() != 0:
                voters += votes[0].get('race_voters')

        # Calculate turnout percentage
        office_report['voters_in_counted_stations'] = voters
        office_report['stations_processed'] = stations_processed
        office_report['registrants_in_processed_stations'] =\
            registrants_in_processed_stations
        if stations_processed == 0:
            office_report['percentage_progress'] = 0
            office_report['percentage_turnout'] = 0
            continue

        office_report['percentage_progress'] =\
            round(
            100 * stations_processed / office_report['stations_expected'], 2)
        office_report['percentage_turnout'] =\
            round(100 * voters / registrants_in_processed_stations, 2)

    sorted_offices_report =\
        sorted(offices_report, key=lambda x: -x['percentage_turnout'])
    return JsonResponse({
        'data': sorted_offices_report,
        'draw': 1,
        'recordsFiltered': len(sorted_offices_report),
        'recordsTotal': len(sorted_offices_report),
        'results': 'ok'})

def turn_out_report(request, **kwargs):
    tally_id = kwargs.get('tally_id')
    language_de = get_datatables_language_de_from_locale(request)
    context = {
        'tally_id': tally_id,
        'offices_remote_url': reverse(
        'offices-turnout-report', kwargs=kwargs),
        'regions_turnout_report_url': reverse(
        'regions-turout-report', kwargs=kwargs),
        'languageDE': language_de,
    }
    return render(
        request, 'reports/turnout_report_by_admin_area.html', context)

class TurnOutReportView(LoginRequiredMixin,
                        mixins.GroupRequiredMixin,
                        TemplateView):
    group_required = groups.TALLY_MANAGER
    model = ResultForm
    template_name = 'reports/turnout_report.html'

    def get(self, request, *args, **kwargs):
        tally_id = kwargs.get('tally_id')
        language_de = get_datatables_language_de_from_locale(self.request)

        region_names, \
            constituencies, \
            sub_constituencies = build_admin_areas_list(tally_id=tally_id)

        return self.render_to_response(
            self.get_context_data(
                remote_url=reverse('turnout-list-data', kwargs=kwargs),
                tally_id=tally_id,
                regions=region_names,
                constituencies=constituencies,
                sub_constituencies=sub_constituencies,
                get_sub_and_constituencies_url=reverse(
                    'get_sub_and_constituencies'
                    ),
                languageDE=language_de,
                )
            )


class SummaryReportDataView(LoginRequiredMixin,
                            mixins.GroupRequiredMixin,
                            mixins.TallyAccessMixin,
                            BaseDatatableView):
    group_required = groups.TALLY_MANAGER
    model = ReconciliationForm
    columns = ('name',
               'number_valid_votes',
               'number_invalid_votes',
               'number_cancelled_ballots',
               'constituencies_ids',
               'sub_constituencies_ids',
               'actions')

    def filter_queryset(self, qs):
        tally_id = self.kwargs.get('tally_id')
        region_id = self.kwargs.get('region_id')
        constituency_id = self.kwargs.get('constituency_id')
        data = self.request.POST.get('data')
        keyword = self.request.POST.get('search[value]')

        if data:
            qs = custom_queryset_filter(
                    tally_id,
                    qs,
                    ast.literal_eval(data),
                    report_type='summary',
                    region_id=region_id,
                    constituency_id=constituency_id)
        else:
            qs =\
                custom_queryset_filter(
                    tally_id,
                    qs,
                    report_type='summary',
                    region_id=region_id,
                    constituency_id=constituency_id)

        if keyword:
            qs = qs.filter(Q(name__contains=keyword) |
                           Q(total_number_of_registrants__contains=keyword) |
                           Q(number_of_voters_voted__contains=keyword) |
                           Q(male_voters__contains=keyword) |
                           Q(female_voters__contains=keyword) |
                           Q(turnout_percentage__contains=keyword))
        return qs

    def render_column(self, row, column):
        tally_id = self.kwargs.get('tally_id')
        region_id = self.kwargs.get('region_id')
        constituency_id = self.kwargs.get('constituency_id')
        data = self.request.POST.get('data')
        administrative_area_child_report_name = _(u'Region Constituencies')
        url =\
            reverse('constituency-summary-report',
                    kwargs={'tally_id': tally_id,
                            'region_id': row['admin_area_id']})

        if region_id:
            administrative_area_child_report_name = _(u'Sub Constituencies')
            url =\
                reverse('sub-constituency-summary-report',
                        kwargs={'tally_id': tally_id,
                                'region_id': row['admin_area_id'],
                                'constituency_id': row['constituency_id']})

        if column == 'name':
            return str('<td class="center">'
                       f'{row["name"]}</td>')
        elif column == 'number_valid_votes':
            return str('<td class="center">'
                       f'{row["number_valid_votes"]}</td>')
        elif column == 'number_invalid_votes':
            return str('<td class="center">'
                       f'{row["number_invalid_votes"]}</td>')
        elif column == 'number_cancelled_ballots':
            return str('<td class="center">'
                       f'{row["number_cancelled_ballots"]}</td>')
        elif column == 'constituencies_ids':
            disabled = 'disabled' if region_id else ''
            region_cons_ids = []
            qs = Constituency.objects.filter(
                tally__id=tally_id,
                id__in=row['constituencies_ids'])\
                .values_list('id', 'name', named=True)
            if data:
                region_cons_data =\
                    [item for item in ast.literal_eval(
                        data) if ast.literal_eval(item['region_id']) ==
                        row["admin_area_id"]]
                region_cons_ids = region_cons_data[0]['select_1_ids']
            constituencies =\
                build_select_options(qs, ids=region_cons_ids)
            return str('<td class="center">'
                       '<select style="min-width: 6em;"'
                       f'{disabled}'
                       ' id="select-1" multiple'
                       ' data-id='f'{row["admin_area_id"]}''>'
                       f'{constituencies}'
                       '</select>'
                       '</td>')
        elif column == 'sub_constituencies_ids':
            disabled = 'disabled' if constituency_id else ''
            region_sub_cons_ids = []
            qs =\
                SubConstituency.objects.annotate(
                    name=F('code')).filter(
                    tally__id=tally_id,
                    id__in=row['sub_constituencies_ids'])\
                .values_list('id', 'name', named=True)
            if data:
                region_sub_cons_data =\
                    [item for item in ast.literal_eval(
                        data)
                        if ast.literal_eval(item['region_id']) ==
                        row["admin_area_id"]]
                region_sub_cons_ids =\
                    region_sub_cons_data[0]['select_2_ids']

            sub_constituencies =\
                build_select_options(
                    qs, ids=region_sub_cons_ids)
            return str('<td class="center">'
                       '<select style="min-width: 6em !important;"'
                       f'{disabled}'
                       ' id="select-2" multiple'
                       ' data-id='f'{row["admin_area_id"]}''>'
                       f'{sub_constituencies}'
                       '</select>'
                       '</td>')
        elif column == 'actions':
            if constituency_id:
                return str(
                    '<button id="filter-report" disabled '
                    'class="btn btn-default btn-small">Submit</button>')
            return str('<a href='f'{url}'
                       ' class="btn btn-default btn-small vertical-margin"> '
                       f'{administrative_area_child_report_name}'
                       '</a>'
                       '<button id="filter-report" '
                       'class="btn btn-default btn-small">Submit</button>')
        else:
            return super(
                SummaryReportDataView, self).render_column(row, column)


class SummaryReportView(LoginRequiredMixin,
                        mixins.GroupRequiredMixin,
                        TemplateView):
    group_required = groups.TALLY_MANAGER
    model = ReconciliationForm
    template_name = 'reports/summary_report.html'

    def get(self, request, *args, **kwargs):
        tally_id = kwargs.get('tally_id')
        region_id = kwargs.get('region_id')
        constituency_id = kwargs.get('constituency_id')
        language_de = get_datatables_language_de_from_locale(self.request)

        try:
            region_name =\
                region_id and Region.objects.get(
                    id=region_id,
                    tally__id=tally_id).name
        except Region.DoesNotExist:
            region_name = None

        try:
            constituency_name =\
                constituency_id and Constituency.objects.get(
                    id=constituency_id,
                    tally__id=tally_id).name
        except Constituency.DoesNotExist:
            constituency_name = None

        return self.render_to_response(self.get_context_data(
            remote_url=reverse('summary-list-data', kwargs=kwargs),
            tally_id=tally_id,
            region_name=region_name,
            constituency_name=constituency_name,
            languageDE=language_de,
        ))


class ProgressiveReportDataView(LoginRequiredMixin,
                                mixins.GroupRequiredMixin,
                                mixins.TallyAccessMixin,
                                BaseDatatableView):
    group_required = groups.TALLY_MANAGER
    model = Result
    columns = ('admin_area_name',
               'total_candidates',
               'total_votes',
               'constituencies_ids',
               'sub_constituencies_ids',
               'actions')

    def filter_queryset(self, qs):
        tally_id = self.kwargs.get('tally_id')
        region_id = self.kwargs.get('region_id')
        constituency_id = self.kwargs.get('constituency_id')
        data = self.request.POST.get('data')
        keyword = self.request.POST.get('search[value]')
        qs =\
            qs.filter(
                result_form__tally__id=tally_id,
                result_form__form_state=FormState.ARCHIVED,
                entry_version=EntryVersion.FINAL,
                active=True
            )

        if data:
            qs = generate_progressive_report_queryset(
                    qs,
                    ast.literal_eval(data),
                    region_id=region_id,
                    constituency_id=constituency_id)
        else:
            qs =\
                generate_progressive_report_queryset(
                    qs,
                    region_id=region_id,
                    constituency_id=constituency_id)

        if keyword:
            qs = qs.filter(Q(admin_area_name__contains=keyword) |
                           Q(total_candidates=keyword) |
                           Q(total_votes=keyword))
        return qs

    def render_column(self, row, column):
        tally_id = self.kwargs.get('tally_id')
        region_id = self.kwargs.get('region_id')
        constituency_id = self.kwargs.get('constituency_id')
        data = self.request.POST.get('data')
        child_report_button_text = None
        child_report_url = None
        votes_per_candidate_url = None
        votes_per_candidate_button_text = None

        if region_id and not constituency_id:
            reverse_url =\
                'sub-cons-progressive-report-list'
            child_report_button_text =\
                _(u'Sub Constituencies votes per candidate')
            child_report_url =\
                reverse(
                    reverse_url,
                    kwargs={'tally_id': tally_id,
                            'region_id': row['region_id'],
                            'constituency_id': row['constituency_id']})

            reverse_url =\
                'constituency-votes-per-candidate'
            votes_per_candidate_button_text =\
                _(u'Constituency votes per candidate')
            votes_per_candidate_url =\
                reverse(
                    reverse_url,
                    kwargs={'tally_id': tally_id,
                            'region_id': row['region_id'],
                            'constituency_id': row['constituency_id'],
                            'report_type': 'votes-per-candidate-report'})
        elif region_id and constituency_id:
            reverse_url =\
                'sub-constituency-votes-per-candidate'
            child_report_button_text =\
                _(u'Sub Constituency votes per candidate')
            child_report_url =\
                reverse(
                    reverse_url,
                    kwargs={'tally_id': tally_id,
                            'region_id': row['region_id'],
                            'constituency_id': row['constituency_id'],
                            'sub_constituency_id': row['sub_constituency_id'],
                            'report_type': 'votes-per-candidate-report'})

            reverse_url =\
                'sub-constituency-votes-per-candidate'
            votes_per_candidate_button_text =\
                _(u'Sub Constituency candidates list by ballot order')
            votes_per_candidate_url =\
                reverse(
                    reverse_url,
                    kwargs={'tally_id':
                            tally_id,
                            'region_id':
                            row['region_id'],
                            'constituency_id':
                            row['constituency_id'],
                            'sub_constituency_id':
                            row['sub_constituency_id'],
                            'report_type':
                            'candidate-list-sorted-by-ballots-number'})
        else:
            reverse_url =\
                'cons-progressive-report-list'
            child_report_button_text =\
                _(u'Region Constituencies Progressive Report')
            child_report_url =\
                reverse(
                    reverse_url,
                    kwargs={'tally_id': tally_id,
                            'region_id': row['region_id']})

            reverse_url =\
                'region-votes-per-candidate'
            votes_per_candidate_button_text =\
                _(u'Region votes per candidate')
            votes_per_candidate_url =\
                reverse(
                    reverse_url,
                    kwargs={'tally_id': tally_id,
                            'region_id': row['region_id'],
                            'report_type': 'votes-per-candidate-report'})

        if column == 'admin_area_name':
            return str('<td class="center">'
                       f'{row["admin_area_name"]}</td>')
        elif column == 'total_candidates':
            return str('<td class="center">'
                       f'{row["total_candidates"]}</td>')
        elif column == 'total_votes':
            return str('<td class="center">'
                       f'{row["total_votes"]}</td>')
        elif column == 'constituencies_ids':
            disabled = 'disabled' if region_id else ''
            region_cons_ids = []
            qs = Constituency.objects.filter(
                tally__id=tally_id,
                id__in=row['constituencies_ids'])\
                .values_list('id', 'name', named=True)
            if data:
                region_cons_data =\
                    [item for item in ast.literal_eval(
                        data) if ast.literal_eval(item['region_id']) ==
                        row["admin_area_id"]]
                region_cons_ids = region_cons_data[0]['select_1_ids']
            constituencies =\
                build_select_options(qs, ids=region_cons_ids)
            return str('<td class="center">'
                       '<select style="min-width: 6em;"'
                       f'{disabled}'
                       ' id="select-1" multiple'
                       ' data-id='f'{row["admin_area_id"]}''>'
                       f'{constituencies}'
                       '</select>'
                       '</td>')
        elif column == 'sub_constituencies_ids':
            disabled = 'disabled' if constituency_id else ''
            region_sub_cons_ids = []
            qs =\
                SubConstituency.objects.annotate(
                    name=F('code')).filter(
                    tally__id=tally_id,
                    id__in=row['sub_constituencies_ids'])\
                .values_list('id', 'name', named=True)
            if data:
                region_sub_cons_data =\
                    [item for item in ast.literal_eval(
                        data)
                        if ast.literal_eval(item['region_id']) ==
                        row["admin_area_id"]]
                region_sub_cons_ids =\
                    region_sub_cons_data[0]['select_2_ids']

            sub_constituencies =\
                build_select_options(
                    qs, ids=region_sub_cons_ids)
            return str('<td class="center">'
                       '<select style="min-width: 6em;"'
                       f'{disabled}'
                       ' id="select-2" multiple'
                       ' data-id='f'{row["admin_area_id"]}''>'
                       f'{sub_constituencies}'
                       '</select>'
                       '</td>')
        elif column == 'actions':
            child_report_link =\
                str('<a href='f'{child_report_url}'
                    ' class="btn btn-default btn-small vertical-margin"> '
                    f'{child_report_button_text}'
                    '</a>')
            votes_per_candidate_link =\
                str('<a href='f'{votes_per_candidate_url}'
                    ' class="btn btn-default btn-small vertical-margin"> '
                    f'{votes_per_candidate_button_text}'
                    '</a>')
            filter_button =\
                str('<button id="filter-report" '
                    'class="btn btn-default btn-small">Submit</button>')
            return (
                child_report_link +
                votes_per_candidate_link +
                filter_button
            )
        else:
            return super(
                ProgressiveReportDataView, self).render_column(row, column)


class ProgressiveReportView(LoginRequiredMixin,
                            mixins.GroupRequiredMixin,
                            TemplateView):
    group_required = groups.TALLY_MANAGER
    model = Result
    template_name = 'reports/progressive_report.html'

    def get(self, request, *args, **kwargs):
        tally_id = kwargs.get('tally_id')
        region_id = kwargs.get('region_id')
        constituency_id = kwargs.get('constituency_id')
        language_de = get_datatables_language_de_from_locale(self.request)

        try:
            region_name =\
                region_id and Region.objects.get(
                    id=region_id,
                    tally__id=tally_id).name
        except Region.DoesNotExist:
            region_name = None

        try:
            constituency_name =\
                constituency_id and Constituency.objects.get(
                    id=constituency_id,
                    tally__id=tally_id).name
        except Constituency.DoesNotExist:
            constituency_name = None

        return self.render_to_response(self.get_context_data(
            remote_url=reverse('progressive-report-list-data', kwargs=kwargs),
            tally_id=tally_id,
            region_name=region_name,
            constituency_name=constituency_name,
            languageDE=language_de,
        ))


class DiscrepancyReportDataView(LoginRequiredMixin,
                                mixins.GroupRequiredMixin,
                                mixins.TallyAccessMixin,
                                BaseDatatableView):
    group_required = groups.TALLY_MANAGER
    model = Station
    columns = ('admin_area_name',
               'number_of_centers',
               'number_of_stations',
               'station_ids',
               'center_ids',
               'actions')

    def filter_queryset(self, qs):
        tally_id = self.kwargs.get('tally_id')
        region_id = self.kwargs.get('region_id')
        constituency_id = self.kwargs.get('constituency_id')
        data = self.request.POST.get('data')
        keyword = self.request.POST.get('search[value]')
        report_name = self.kwargs.get('report_name')
        stations_centers_under_process_audit =\
            report_types[3]

        if report_name == stations_centers_under_process_audit:
            qs = ResultForm.objects.filter(
                    tally__id=tally_id,
                    form_state=FormState.AUDIT
                )

        if data:
            qs = stations_and_centers_queryset(
                    tally_id,
                    qs,
                    ast.literal_eval(data),
                    report_type=report_name,
                    region_id=region_id,
                    constituency_id=constituency_id)
        else:
            qs =\
                stations_and_centers_queryset(
                    tally_id,
                    qs,
                    report_type=report_name,
                    region_id=region_id,
                    constituency_id=constituency_id)

        if keyword:
            qs = qs.filter(
                    Q(admin_area_name__contains=keyword) |
                    Q(number_of_centers__contains=keyword) |
                    Q(number_of_stations__contains=keyword))
        return qs

    def render_column(self, row, column):
        tally_id = self.kwargs.get('tally_id')
        region_id = self.kwargs.get('region_id')
        constituency_id = self.kwargs.get('constituency_id')
        data = self.request.POST.get('data')
        child_report_button_text = None
        child_report_url = None
        station_and_centers_list_url = None
        station_and_centers_list_button_text = None

        report_name = self.kwargs.get('report_name')
        stations_centers_under_process_audit =\
            report_types[3]
        stations_centers_under_investigation =\
            report_types[4]
        stations_centers_excluded_after_investigation =\
            report_types[5]

        if report_name == stations_centers_under_investigation:
            if region_id and not constituency_id:
                reverse_url =\
                    'sub-cons-stations-and-centers-under-investigation'
                button_text =\
                    u'Sub Constituency Station and Centers under investigation'
                child_report_button_text = _(button_text)
                child_report_url =\
                    reverse(
                        reverse_url,
                        kwargs={'tally_id':
                                tally_id,
                                'region_id':
                                row['region_id'],
                                'constituency_id':
                                row['constituency_id'],
                                'report_name':
                                'stations-and-centers-under-investigation-list'
                                })

                reverse_url =\
                    'constituency-discrepancy-report'
                station_and_centers_list_button_text =\
                    _(u'Constituency Centers and Stations under investigation')
                station_and_centers_list_url =\
                    reverse(
                        reverse_url,
                        kwargs={'tally_id':
                                tally_id,
                                'region_id':
                                row['region_id'],
                                'constituency_id':
                                row['constituency_id'],
                                'report_type':
                                'centers-and-stations-under-investigation'})
            elif region_id and constituency_id:
                reverse_url =\
                    'sub-constituency-discrepancy-report'
                button_text_1 =\
                    'Sub Constituency Stations and Centers'
                button_text_2 =\
                    ' under investigation'
                station_and_centers_list_button_text =\
                    _(u'{}{}'.format(button_text_1, button_text_2))
                station_and_centers_list_url =\
                    reverse(
                        reverse_url,
                        kwargs={'tally_id':
                                tally_id,
                                'region_id':
                                row['region_id'],
                                'constituency_id':
                                row['constituency_id'],
                                'sub_constituency_id':
                                row['sub_constituency_id'],
                                'report_type':
                                'centers-and-stations-under-investigation'})
            else:
                reverse_url =\
                    'cons-stations-and-centers-under-investigation'
                child_report_button_text =\
                    _(u'Region Constituencies under Investigation')
                report_name =\
                    'stations-and-centers-under-investigation-list'
                child_report_url =\
                    reverse(
                        reverse_url,
                        kwargs={'tally_id': tally_id,
                                'region_id': row['region_id'],
                                'report_name': report_name})

                reverse_url =\
                    'regions-discrepancy-report'
                station_and_centers_list_button_text =\
                    _(u'Region Centers and Stations under Investigation')
                report_type =\
                    'centers-and-stations-under-investigation'
                station_and_centers_list_url =\
                    reverse(
                        reverse_url,
                        kwargs={'tally_id': tally_id,
                                'region_id': row['region_id'],
                                'report_type': report_type})

        elif report_name == stations_centers_excluded_after_investigation:
            if region_id and not constituency_id:
                url_part_1 =\
                    'sub-cons-stations-and-centers-excluded'
                url_part_2 =\
                    '-after-investigation'
                reverse_url = '{}{}'.format(url_part_1, url_part_2)
                button_text_1 =\
                    'Sub Constituency Station and Centers'
                button_text_2 =\
                    ' excluded after investigation'
                child_report_button_text =\
                    _(u'{}{}'.format(button_text_1, button_text_2))
                report_name =\
                    'stations-and-centers-excluded-after-investigation-list'
                child_report_url =\
                    reverse(
                        reverse_url,
                        kwargs={'tally_id': tally_id,
                                'region_id': row['region_id'],
                                'constituency_id': row['constituency_id'],
                                'report_name': report_name})

                reverse_url =\
                    'constituency-discrepancy-report'
                button_text_1 =\
                    'Constituency Centers and Stations excluded'
                button_text_2 =\
                    ' after investigation'
                station_and_centers_list_button_text =\
                    _(u'{}{}'.format(button_text_1, button_text_2))
                report_type =\
                    'centers-and-stations-excluded-after-investigation'
                station_and_centers_list_url =\
                    reverse(
                        reverse_url,
                        kwargs={'tally_id': tally_id,
                                'region_id': row['region_id'],
                                'constituency_id': row['constituency_id'],
                                'report_type': report_type})
            elif region_id and constituency_id:
                reverse_url =\
                    'sub-constituency-discrepancy-report'
                button_text_1 =\
                    'Sub Constituency Centers and Stations excluded '
                button_text_2 =\
                    'after investigation'
                station_and_centers_list_button_text =\
                    _(u'{}{}'.format(button_text_1, button_text_2))
                report_type =\
                    'centers-and-stations-excluded-after-investigation'
                station_and_centers_list_url =\
                    reverse(
                        reverse_url,
                        kwargs={'tally_id':
                                tally_id,
                                'region_id':
                                row['region_id'],
                                'constituency_id':
                                row['constituency_id'],
                                'sub_constituency_id':
                                row['sub_constituency_id'],
                                'report_type':
                                report_type})
            else:
                reverse_url =\
                    'cons-stations-and-centers-excluded-after-investigation'
                child_report_button_text =\
                    _(u'Region Constituencies excluded after investigation')
                report_name =\
                    'stations-and-centers-excluded-after-investigation-list'
                child_report_url =\
                    reverse(
                        reverse_url,
                        kwargs={'tally_id': tally_id,
                                'region_id': row['region_id'],
                                'report_name': report_name})

                reverse_url =\
                    'regions-discrepancy-report'
                button_text =\
                    u'Region Centers and Stations excluded after investigation'
                station_and_centers_list_button_text = _(button_text)
                report_type =\
                    'centers-and-stations-excluded-after-investigation'
                station_and_centers_list_url =\
                    reverse(
                        reverse_url,
                        kwargs={'tally_id': tally_id,
                                'region_id': row['region_id'],
                                'report_type': report_type})
        elif report_name == stations_centers_under_process_audit:
            if region_id and not constituency_id:
                reverse_url =\
                    'sub-cons-stations-and-centers-under-process-audit-list'
                child_report_button_text =\
                    _(u'Sub Constituencies with Station and Centers in Audit')
                child_report_url =\
                    reverse(
                        reverse_url,
                        kwargs={
                            'tally_id':
                            tally_id,
                            'region_id':
                            row['region_id'],
                            'constituency_id':
                            row['constituency_id'],
                            'report_name':
                            'stations-and-centers-under-process-audit-list'})

                reverse_url =\
                    'constituency-discrepancy-report'
                station_and_centers_list_button_text =\
                    _(u'Constituency Centers and Stations in Audit')
                station_and_centers_list_url =\
                    reverse(
                        reverse_url,
                        kwargs={
                            'tally_id': tally_id,
                            'region_id':
                            row['region_id'],
                            'constituency_id':
                            row['constituency_id'],
                            'report_type':
                            'centers-and-stations-in-audit-report'})
            elif region_id and constituency_id:
                reverse_url =\
                    'sub-constituency-discrepancy-report'
                station_and_centers_list_button_text =\
                    _(u'Sub Constituency Stations and Centers in Audit')
                station_and_centers_list_url =\
                    reverse(
                        reverse_url,
                        kwargs={
                            'tally_id':
                            tally_id,
                            'region_id':
                            row['region_id'],
                            'constituency_id':
                            row['constituency_id'],
                            'sub_constituency_id':
                            row['sub_constituency_id'],
                            'report_type':
                            'centers-and-stations-in-audit-report'})
            else:
                reverse_url =\
                    'cons-stations-and-centers-under-process-audit-list'
                button_text =\
                    u'Region Constituencies with Stations and Centers in Audit'
                child_report_button_text = _(button_text)
                child_report_url =\
                    reverse(
                        reverse_url,
                        kwargs={
                            'tally_id':
                            tally_id,
                            'region_id':
                            row['region_id'],
                            'report_name':
                            'stations-and-centers-under-process-audit-list'})

                reverse_url =\
                    'regions-discrepancy-report'
                station_and_centers_list_button_text =\
                    _(u'Region Centers and Stations under process Audit')
                station_and_centers_list_url =\
                    reverse(
                        reverse_url,
                        kwargs={
                            'tally_id':
                            tally_id,
                            'region_id':
                            row['region_id'],
                            'report_type':
                            'centers-and-stations-in-audit-report'})

        if column == 'admin_area_name':
            return str('<td class="center">'
                       f'{row["admin_area_name"]}</td>')
        elif column == 'number_of_centers':
            return str('<td class="center">'
                       f'{row["number_of_centers"]}</td>')
        elif column == 'number_of_stations':
            return str('<td class="center">'
                       f'{row["number_of_stations"]}</td>')
        elif column == 'station_ids':
            region_station_ids = []
            station_ids = row['station_ids']
            if report_name == stations_centers_under_process_audit:
                station_ids =\
                    list(Station.objects.filter(
                        station_number__in=row['station_ids'],
                        center__id__in=row['center_ids'],
                        tally__id=tally_id).distinct(
                            'station_number').values_list('id', flat=True))
            qs = Station.objects.annotate(
                name=F('station_number')).filter(
                    tally__id=tally_id,
                    id__in=station_ids)\
                .values_list('id', 'name', named=True)
            if data:
                region_stations_data =\
                    [item for item in ast.literal_eval(
                        data) if ast.literal_eval(item['region_id']) ==
                        row["admin_area_id"]]
                region_station_ids =\
                    region_stations_data[0]['select_1_ids']
            stations = build_select_options(qs, ids=region_station_ids)
            disabled = 'disabled' if not len(stations) else ''

            return str('<td class="center">'
                       '<select style="min-width: 6em;" '
                       f'{disabled}'
                       ' id="select-1" multiple'
                       ' data-id='f'{row["admin_area_id"]}''>'
                       f'{stations}'
                       '</select>'
                       '</td>')
        elif column == 'center_ids':
            region_center_ids = []
            qs = Center.objects.filter(
                    tally__id=tally_id,
                    id__in=row['center_ids'])\
                .values_list('id', 'name', named=True)

            if data:
                region_centers_data =\
                    [item for item in ast.literal_eval(
                        data)
                        if ast.literal_eval(item['region_id']) ==
                        row["admin_area_id"]]
                region_center_ids =\
                    region_centers_data[0]['select_2_ids']

            centers = build_select_options(qs, ids=region_center_ids)
            disabled = 'disabled' if not len(centers) else ''

            return str('<td class="center">'
                       '<select style="min-width: 6em;" '
                       f'{disabled}'
                       ' id="select-2" multiple'
                       ' data-id='f'{row["admin_area_id"]}''>'
                       f'{centers}'
                       '</select>'
                       '</td>')
        elif column == 'actions':
            child_report_link = ''
            station_and_centers_list_link = ''
            if child_report_url:
                child_report_link =\
                    str('<a href='f'{child_report_url}'
                        ' class="btn btn-default btn-small vertical-margin"> '
                        f'{child_report_button_text}'
                        '</a>')
            if station_and_centers_list_url:
                station_and_centers_list_link =\
                    str('<a href='f'{station_and_centers_list_url}'
                        ' class="btn btn-default btn-small vertical-margin"> '
                        f'{station_and_centers_list_button_text}'
                        '</a>')
            filter_button =\
                str('<button id="filter-report" '
                    'class="btn btn-default btn-small">Submit</button>')
            return (
                child_report_link +
                station_and_centers_list_link +
                filter_button
            )
        else:
            return super(
                DiscrepancyReportDataView,
                self).render_column(row, column)


class DiscrepancyReportView(LoginRequiredMixin,
                            mixins.GroupRequiredMixin,
                            TemplateView):
    group_required = groups.TALLY_MANAGER
    model = Station
    template_name = 'reports/process_discrepancy_report.html'

    def get(self, request, *args, **kwargs):
        language_de = get_datatables_language_de_from_locale(self.request)
        tally_id = kwargs.get('tally_id')
        region_id = kwargs.get('region_id')
        constituency_id = kwargs.get('constituency_id')
        report_type = None
        url = None

        report_name = kwargs.get('report_name')
        stations_centers_under_process_audit =\
            report_types[3]
        stations_centers_under_investigation =\
            report_types[4]
        stations_centers_excluded_after_investigation =\
            report_types[5]
        if report_name == stations_centers_under_process_audit:
            report_type =\
                _(u'Stations and Centers under process audit')
            url = 'stations-and-centers-under-process-audit-list-data'
        elif report_name == stations_centers_under_investigation:
            report_type =\
                _(u'Stations and Centers under investigation')
            url = 'stations-and-centers-under-investigation-list-data'
        elif report_name == stations_centers_excluded_after_investigation:
            report_type =\
                _(u'Stations and Centers excluded after investigation')
            url = 'stations-and-centers-excluded-after-investigation-data'

        try:
            region_name =\
                region_id and Region.objects.get(
                    id=region_id,
                    tally__id=tally_id).name
        except Region.DoesNotExist:
            region_name = None

        try:
            constituency_name =\
                constituency_id and Constituency.objects.get(
                    id=constituency_id,
                    tally__id=tally_id).name
        except Constituency.DoesNotExist:
            constituency_name = None

        return self.render_to_response(self.get_context_data(
            remote_url=reverse(url, kwargs=kwargs),
            tally_id=tally_id,
            region_name=region_name,
            constituency_name=constituency_name,
            report_type=report_type,
            languageDE=language_de,
        ))


def generate_report(
        tally_id,
        report_column_name,
        report_type_name,
        region_id=None,
        constituency_id=None):
    """
    Genarate report by using the final reconciliation form to get voter stats.

    :param tally_id: The reconciliation forms tally.
    :param report_column_name: The result form report column name.
    :param region_id: The region id for filtering the recon forms.
    :param constituency_id: The constituency id for filtering the recon forms.
    :param report_type_name: The report type name to generate.

    returns: The turnout report grouped by the report column name.
    """
    turnout_report_type_name = report_types[1]
    summary_report_type_name = report_types[2]

    qs =\
        ReconciliationForm.objects.get_registrants_and_votes_type().filter(
            result_form__tally__id=tally_id,
            result_form__form_state=FormState.ARCHIVED,
            entry_version=EntryVersion.FINAL
        )
    if region_id:
        qs = qs.filter(result_form__office__region__id=region_id)

    if constituency_id:
        qs =\
            qs.filter(result_form__center__constituency__id=constituency_id)
    qs =\
        qs\
        .annotate(
            name=F(report_column_name),
            admin_area_id=F('result_form__office__region__id'))\
        .values(
            'name',
            'admin_area_id',
        )

    if region_id:
        qs =\
            qs.annotate(
                constituency_id=F('result_form__center__constituency__id'),
            )

    if report_type_name == turnout_report_type_name:
        qs =\
            qs\
            .annotate(
                number_of_voters_voted=Sum('number_valid_votes'))\
            .annotate(
                total_number_of_registrants=Sum(
                    'result_form__center__stations__registrants'))\
            .annotate(
                total_number_of_ballots_used=Sum(
                    ExpressionWrapper(F('number_valid_votes') +
                                      F('number_cancelled_ballots') +
                                      F('number_unstamped_ballots') +
                                      F('number_invalid_votes'),
                                      output_field=IntegerField())))\
            .annotate(turnout_percentage=ExpressionWrapper(
                V(100) *
                F('total_number_of_ballots_used') /
                F('total_number_of_registrants'),
                output_field=IntegerField()))\
            .annotate(male_voters=Coalesce(
                Sum('number_valid_votes',
                    filter=Q(voters_gender_type=0)),
                V(0)))\
            .annotate(female_voters=Coalesce(
                Sum('number_valid_votes',
                    filter=Q(voters_gender_type=1)),
                V(0)))

    if report_type_name == summary_report_type_name:
        qs =\
            qs\
            .annotate(
                number_valid_votes=Sum('number_valid_votes'))\
            .annotate(
                number_invalid_votes=Sum('number_invalid_votes'))\
            .annotate(
                number_cancelled_ballots=Sum('number_cancelled_ballots'))

    return qs


class RegionsReportsView(LoginRequiredMixin,
                         mixins.GroupRequiredMixin,
                         TemplateView):
    group_required = groups.TALLY_MANAGER
    template_name = 'reports/administrative_areas_reports.html'

    def get(self, request, *args, **kwargs):
        tally_id = kwargs['tally_id']
        report_type_ = kwargs.get('report_type')
        region_id = kwargs.get('region_id')
        column_name = 'result_form__office__region__name'
        qs = Station.objects.filter(tally__id=tally_id)

        progressive_report = generate_progressive_report(
            tally_id=tally_id,
            report_column_name=column_name,)

        centers_stations_in_audit =\
            stations_and_centers_queryset(
                tally_id=tally_id,
                qs=ResultForm.objects.filter(
                    tally__id=tally_id,
                    form_state=FormState.AUDIT
                ),
                report_type=report_types[3])

        centers_stations_under_invg =\
            stations_and_centers_queryset(
                tally_id=tally_id,
                qs=qs,
                report_type=report_types[4])

        centers_stations_ex_after_invg =\
            stations_and_centers_queryset(
                tally_id=tally_id,
                qs=qs,
                report_type=report_types[5])

        station_id_query =\
            Subquery(
                Station.objects.filter(
                    tally__id=tally_id,
                    center__code=OuterRef(
                        'center__code'),
                    station_number=OuterRef(
                        'station_number'))
                .values('id')[:1],
                output_field=IntegerField())

        if report_type_ in\
            ['centers-and-stations-in-audit-report',
             'centers-and-stations-under-investigation',
             'centers-and-stations-excluded-after-investigation']:

            if report_type_ == 'centers-and-stations-in-audit-report':
                self.request.session['station_ids'] =\
                    list(centers_stations_in_audit.filter(
                        center__office__region__id=region_id)
                    .annotate(
                        station_id=station_id_query)
                    .values_list('station_id', flat=True))

            if report_type_ == 'centers-and-stations-under-investigation':
                self.request.session['station_ids'] =\
                    list(centers_stations_under_invg.filter(
                        center__office__region__id=region_id)
                    .annotate(
                        station_id=station_id_query)
                    .values_list('station_id', flat=True))

            if report_type_ ==\
                    'centers-and-stations-excluded-after-investigation':
                self.request.session['station_ids'] =\
                    list(centers_stations_ex_after_invg.filter(
                        center__office__region__id=region_id)
                    .annotate(
                        station_id=station_id_query)
                    .values_list('station_id', flat=True))

            return redirect(
                'center-and-stations-list',
                tally_id=tally_id,
                region_id=region_id)

        if report_type_ == 'votes-per-candidate-report':
            self.request.session['result_ids'] =\
                list(progressive_report
                     .filter(
                         result_form__center__office__region__id=region_id)
                     .values_list(
                         'id', flat=True))
            self.request.session['ballot_report'] = False

            return redirect(
                'candidate-list-by-votes',
                tally_id=tally_id,
                region_id=region_id)

        return self.render_to_response(
            self.get_context_data(
                tally_id=tally_id,
                administrative_area_name=None,
                region_name=None,
                constituency_name=None,
                report_name=_(u'Region'),
                administrative_area_child_report_name=_(
                    u'Region Constituencies'),
                turn_out_report_download_url='regions-turnout-csv',
                summary_report_download_url='regions-summary-csv',
                centers_stations_under_invg=centers_stations_under_invg,
                centers_stations_ex_after_invg=centers_stations_ex_after_invg,
                regions_report_url='regions-discrepancy-report',
                child_summary_report_url='constituency-summary-report',
                child_discrepancy_report_url=str(
                    'constituency-discrepancy-report'
                ),
                child_progressive_report_url=str(
                    'constituency-progressive-report'
                ),
                admin_area_votes_per_candidate_report_url=str(
                    'region-votes-per-candidate'
                )))


class ConstituencyReportsView(LoginRequiredMixin,
                              mixins.GroupRequiredMixin,
                              TemplateView):
    group_required = groups.TALLY_MANAGER

    def get(self, request, *args, **kwargs):
        tally_id = kwargs['tally_id']
        region_id = kwargs['region_id']
        report_type = kwargs.get('report_type')
        constituency_id = kwargs.get('constituency_id')

        region_name =\
            Region.objects.get(
                id=region_id, tally__id=tally_id).name if region_id else None
        column_name = 'result_form__center__constituency__name'
        progressive_report = generate_progressive_report(
            tally_id=tally_id,
            report_column_name=column_name,
            region_id=region_id)

        qs = Station.objects.filter(tally__id=tally_id)

        centers_stations_in_audit =\
            stations_and_centers_queryset(
                tally_id=tally_id,
                qs=ResultForm.objects.filter(
                    tally__id=tally_id,
                    form_state=FormState.AUDIT
                ),
                report_type=report_types[3])

        centers_stations_under_invg =\
            stations_and_centers_queryset(
                tally_id=tally_id,
                qs=qs,
                report_type=report_types[4])
        centers_stations_ex_after_invg =\
            stations_and_centers_queryset(
                tally_id=tally_id,
                qs=qs,
                report_type=report_types[5])

        station_id_query =\
            Subquery(
                Station.objects.filter(
                    tally__id=tally_id,
                    center__code=OuterRef(
                        'center__code'),
                    station_number=OuterRef(
                        'station_number'))
                .values('id')[:1],
                output_field=IntegerField())

        if report_type in\
            ['centers-and-stations-in-audit-report',
             'centers-and-stations-under-investigation',
             'centers-and-stations-excluded-after-investigation']:
            if report_type == 'centers-and-stations-in-audit-report':
                self.request.session['station_ids'] =\
                    list(centers_stations_in_audit.filter(
                        center__office__region__id=region_id,
                        center__constituency__id=constituency_id)
                    .annotate(
                        station_id=station_id_query)
                        .values_list('station_id', flat=True))

            if report_type == 'centers-and-stations-under-investigation':
                self.request.session['station_ids'] =\
                    list(centers_stations_under_invg.filter(
                        center__office__region__id=region_id,
                        center__constituency__id=constituency_id)
                    .annotate(
                        station_id=station_id_query)
                        .values_list('station_id', flat=True))

            if report_type ==\
                    'centers-and-stations-excluded-after-investigation':
                self.request.session['station_ids'] =\
                    list(centers_stations_ex_after_invg.filter(
                        center__office__region__id=region_id,
                        center__constituency__id=constituency_id)
                    .annotate(
                        station_id=station_id_query)
                        .values_list('station_id', flat=True))

            return redirect(
                'center-and-stations-list',
                tally_id=tally_id,
                region_id=region_id,
                constituency_id=constituency_id)

        if report_type == 'votes-per-candidate-report':
            self.request.session['result_ids'] =\
                list(progressive_report
                     .filter(
                         result_form__center__office__region__id=region_id)
                     .values_list(
                         'id', flat=True))
            self.request.session['ballot_report'] = False

            return redirect(
                'candidate-list-by-votes',
                tally_id=tally_id,
                region_id=region_id,
                constituency_id=constituency_id)

        return self.render_to_response(
            self.get_context_data(
                tally_id=tally_id,
                region_id=region_id,
                administrative_area_name=_(u'Constituencies'),
                administrative_area_child_report_name=_(u'Sub Constituencies'),
                turn_out_report_download_url='constituencies-turnout-csv',
                summary_report_download_url='constituencies-summary-csv',
                progressive_report_download_url=str(
                    'constituencies-progressive-csv'
                ),
                discrepancy_report_download_url=str(
                    'constituencies-discrepancy-csv'
                ),
                centers_stations_under_invg=centers_stations_under_invg,
                centers_stations_ex_after_invg=centers_stations_ex_after_invg,
                region_name=region_name,
                child_summary_report_url='sub-constituency-summary-report',
                child_progressive_report_url=str(
                    'sub-constituency-progressive-report'
                ),
                admin_area_votes_per_candidate_report_url=str(
                    'constituency-votes-per-candidate'
                ),
                constituency_discrepancy_report_url=str(
                    'constituency-discrepancy-report'
                ),
                child_discrepancy_report_url=str(
                    'sub-constituency-discrepancy-report'
                ),
                child_admin_area_under_investigation_report_url=str(
                    'sub-constituencies-under-investigation-report'
                ),
                child_admin_area_excluded_after_investigation_report_url=str(
                    'sub-constituencies-excluded-after-investigation-report'
                )))


class SubConstituencyReportsView(LoginRequiredMixin,
                                 mixins.GroupRequiredMixin,
                                 TemplateView):
    group_required = groups.TALLY_MANAGER

    def get(self, request, *args, **kwargs):
        tally_id = kwargs['tally_id']
        region_id = kwargs.get('region_id')
        constituency_id = kwargs.get('constituency_id')
        sub_constituency_id = kwargs.get('sub_constituency_id')
        report_type = kwargs.get('report_type')

        region_name =\
            Region.objects.get(
                id=region_id, tally__id=tally_id).name if region_id else None
        constituency_name =\
            Constituency.objects.get(
                id=constituency_id,
                tally__id=tally_id).name if constituency_id else None

        column_name = 'result_form__center__sub_constituency__code'
        progressive_report = generate_progressive_report(
            tally_id=tally_id,
            report_column_name=column_name,
            region_id=region_id,
            constituency_id=constituency_id)

        qs = Station.objects.filter(tally__id=tally_id)

        centers_stations_in_audit =\
            stations_and_centers_queryset(
                tally_id=tally_id,
                qs=ResultForm.objects.filter(
                    tally__id=tally_id,
                    form_state=FormState.AUDIT
                ),
                report_type=report_types[3])

        centers_stations_under_invg =\
            stations_and_centers_queryset(
                tally_id=tally_id,
                qs=qs,
                report_type=report_types[4])

        centers_stations_ex_after_invg =\
            stations_and_centers_queryset(
                tally_id=tally_id,
                qs=qs,
                report_type=report_types[5])

        station_id_query =\
            Subquery(
                Station.objects.filter(
                    tally__id=tally_id,
                    center__code=OuterRef(
                        'center__code'),
                    station_number=OuterRef(
                        'station_number'))
                .values('id')[:1],
                output_field=IntegerField())

        if report_type in\
            ['centers-and-stations-in-audit-report',
             'centers-and-stations-under-investigation',
             'centers-and-stations-excluded-after-investigation']:
            if report_type == 'centers-and-stations-in-audit-report':
                self.request.session['station_ids'] =\
                    list(centers_stations_in_audit.filter(
                        center__office__region__id=region_id,
                        center__constituency__id=constituency_id,
                        center__sub_constituency__id=sub_constituency_id,)
                    .annotate(
                        station_id=station_id_query)
                        .values_list('station_id', flat=True))

            if report_type == 'centers-and-stations-under-investigation':
                self.request.session['station_ids'] =\
                    list(centers_stations_under_invg.filter(
                        center__office__region__id=region_id,
                        center__constituency__id=constituency_id,
                        center__sub_constituency__id=sub_constituency_id,)
                    .annotate(
                        station_id=station_id_query)
                        .values_list('station_id', flat=True))

            if report_type ==\
                    'centers-and-stations-excluded-after-investigation':
                self.request.session['station_ids'] =\
                    list(centers_stations_ex_after_invg.filter(
                        center__office__region__id=region_id,
                        center__constituency__id=constituency_id,
                        center__sub_constituency__id=sub_constituency_id,)
                    .annotate(
                        station_id=station_id_query)
                        .values_list('station_id', flat=True))

            return redirect(
                'center-and-stations-list',
                tally_id=tally_id,
                region_id=region_id,
                constituency_id=constituency_id,
                sub_constituency_id=sub_constituency_id)

        if report_type in\
                ['votes-per-candidate-report',
                 'candidate-list-sorted-by-ballots-number']:
            self.request.session['result_ids'] =\
                list(progressive_report
                     .filter(
                         result_form__center__office__region__id=region_id)
                     .values_list(
                         'id', flat=True))
            self.request.session['ballot_report'] =\
                report_type == 'candidate-list-sorted-by-ballots-number'

            return redirect(
                'candidate-list-by-votes',
                tally_id=tally_id,
                region_id=region_id,
                constituency_id=constituency_id,
                sub_constituency_id=sub_constituency_id)

        return self.render_to_response(
            self.get_context_data(
                tally_id=tally_id,
                region_id=region_id,
                administrative_area_child_report_name=None,
                constituency_id=constituency_id,
                turn_out_report_download_url="sub-constituencies-turnout-csv",
                summary_report_download_url="sub-constituencies-summary-csv",
                progressive_report_download_url=str(
                    'sub-constituencies-progressive-csv'
                ),
                admin_area_votes_per_candidate_report_url=str(
                    'sub-constituency-votes-per-candidate'
                ),
                discrepancy_report_download_url=str(
                    'sub-constituencies-discrepancy-csv'
                ),
                centers_stations_under_invg=centers_stations_under_invg,
                centers_stations_ex_after_invg=centers_stations_ex_after_invg,
                administrative_area_name=_(u"Sub Constituencies"),
                region_name=region_name,
                constituency_name=constituency_name,
                sub_constituency_discrepancy_report_url=str(
                    'sub-constituency-discrepancy-report'
                ),))


class ResultFormResultsListDataView(LoginRequiredMixin,
                                    mixins.GroupRequiredMixin,
                                    mixins.TallyAccessMixin,
                                    BaseDatatableView):
    group_required = groups.TALLY_MANAGER
    model = Result
    columns = ('candidate_name',
               'total_votes',
               'invalid_votes',
               'valid_votes',
               'number_registrants',
               'candidate_status',
               'region_name',
               'office_name',
               'center_code',
               'station_id',
               'station_number',
               'gender',
               'barcode',
               'race_type',
               'sub_con_code',
               'order',
               'unstamped_ballots',
               'cancelled_ballots',
               'spoilt_ballots',
               'unused_ballots',
               'number_of_signatures',
               'ballots_received',
               'ballot_number',
               'race_number',)

    def filter_queryset(self, qs):
        tally_id = self.kwargs.get('tally_id')
        data = self.request.POST.get('data')
        keyword = self.request.POST.get('search[value]')

        qs =\
            qs.filter(
                result_form__tally__id=tally_id,
                result_form__form_state=FormState.ARCHIVED,
                entry_version=EntryVersion.FINAL,
                active=True)

        if data:
            qs = results_queryset(
                tally_id,
                qs,
                ast.literal_eval(data))
        else:
            qs = results_queryset(tally_id, qs)

        if keyword:
            qs = qs.filter(Q(candidate_name__contains=keyword) |
                           Q(barcode__contains=keyword) |
                           Q(total_votes__contains=keyword) |
                           Q(station_id__contains=keyword) |
                           Q(center_code__contains=keyword))
        return qs

    def render_column(self, row, column):
        if column in self.columns:
            if column in ['race_type', 'gender']:
                return str('<td class="center">'
                       f'{row[column].name}</td>')
            return str('<td class="center">'
                       f'{row[column]}</td>')
        else:
            return super(
                ResultFormResultsListDataView, self).render_column(row, column)


class ResultFormResultsListView(LoginRequiredMixin,
                                mixins.GroupRequiredMixin,
                                TemplateView):
    group_required = groups.TALLY_MANAGER
    model = Result
    template_name = 'reports/form_results.html'

    def get(self, request, *args, **kwargs):
        tally_id = kwargs.get('tally_id')
        stations, centers = build_station_and_centers_list(tally_id)
        race_types = list(RaceType)
        ballot_status = [
            {
                'name': 'Available For Release',
                'value': 'available_for_release'
            },
            {
                'name': 'Not Available For Release',
                'value': 'not_available_for_release'
            }
        ]
        station_status = [
            {
                'name': 'Active',
                'value': 'active'
            },
            {
                'name': 'In Active',
                'value': 'inactive'
            }
        ]
        candidate_status = [
            {
                'name': 'Active',
                'value': 'active'
            },
            {
                'name': 'In Active',
                'value': 'inactive'
            }
        ]
        language_de = get_datatables_language_de_from_locale(self.request)

        return self.render_to_response(self.get_context_data(
            remote_url=reverse('form-results-data', kwargs=kwargs),
            tally_id=tally_id,
            stations=stations,
            centers=centers,
            race_types=race_types,
            ballot_status=ballot_status,
            station_status=station_status,
            candidate_status=candidate_status,
            get_centers_stations_url='/ajax/get-centers-stations/',
<<<<<<< HEAD
            # TODO - do we need to do this for the turn out report
=======
            get_export_url='/ajax/get-export/',
>>>>>>> 7366a2d3
            results_download_url='/ajax/download-results/',
            languageDE=language_de,
            deployedSiteUrl=get_deployed_site_url()
        ))


class DuplicateResultsListDataView(LoginRequiredMixin,
                                   mixins.GroupRequiredMixin,
                                   mixins.TallyAccessMixin,
                                   BaseDatatableView):
    group_required = groups.TALLY_MANAGER
    model = ResultForm
    columns = ('ballot_number',
               'center_code',
               'barcode',
               'state',
               'station_number',
               'station_id',
               'votes')

    def filter_queryset(self, qs):
        tally_id = self.kwargs.get('tally_id')
        data = self.request.POST.get('data')
        keyword = self.request.POST.get('search[value]')

        qs = qs.filter(tally__id=tally_id, form_state=FormState.ARCHIVED)

        duplicate_result_forms =\
            get_result_form_with_duplicate_results(
                tally_id=tally_id,
                qs=qs)

        qs = duplicate_results_queryset(
                tally_id=tally_id,
                qs=duplicate_result_forms,
                data=ast.literal_eval(data)) if data\
            else duplicate_results_queryset(
                        tally_id=tally_id,
                        qs=duplicate_result_forms)

        if keyword:
            qs = qs.filter(Q(votes__contains=keyword) |
                           Q(barcode__contains=keyword) |
                           Q(ballot_number__contains=keyword) |
                           Q(station_id__contains=keyword) |
                           Q(center_code__contains=keyword) |
                           Q(state__contains=keyword))
        return qs

    def render_column(self, row, column):
        if column == 'ballot_number':
            return str('<td class="center">'
                       f'{row["ballot_number"]}</td>')
        elif column == 'center_code':
            return str('<td class="center">'
                       f'{row["center_code"]}</td>')
        elif column == 'barcode':
            return str('<td class="center">'
                       f'{row["barcode"]}</td>')
        elif column == 'state':
            return str('<td class="center">'
                       f'{row["state"].name}</td>')
        elif column == 'station_number':
            return str('<td class="center">'
                       f'{row["station_number"]}</td>')
        elif column == 'station_id':
            return str('<td class="center">'
                       f'{row["station_id"]}</td>')
        elif column == 'votes':
            return str('<td class="center">'
                       f'{row["votes"]}</td>')
        else:
            return super(
                DuplicateResultsListDataView, self).render_column(row, column)


class DuplicateResultsListView(LoginRequiredMixin,
                               mixins.GroupRequiredMixin,
                               TemplateView):
    group_required = groups.TALLY_MANAGER
    model = ResultForm
    template_name = 'reports/duplicate_results.html'

    def get(self, request, *args, **kwargs):
        tally_id = kwargs.get('tally_id')
        stations, centers = build_station_and_centers_list(tally_id)
        language_de = get_datatables_language_de_from_locale(self.request)

        return self.render_to_response(self.get_context_data(
            remote_url=reverse('duplicate-results-data', kwargs=kwargs),
            tally_id=tally_id,
            stations=stations,
            centers=centers,
            get_centers_stations_url='/ajax/get-centers-stations/',
            get_export_url='/ajax/get-export/',
            languageDE=language_de,
        ))


class AllCandidatesVotesDataView(LoginRequiredMixin,
                                 mixins.GroupRequiredMixin,
                                 mixins.TallyAccessMixin,
                                 BaseDatatableView):
    group_required = groups.TALLY_MANAGER
    model = AllCandidatesVotes
    columns = ('full_name',
               'total_votes',
               'candidate_votes_included_quarantine',
               'stations',
               'stations_completed',
               'stations_complete_percent',
               'ballot_number')

    def filter_queryset(self, qs):
        tally_id = self.kwargs.get('tally_id')
        data = self.request.POST.get('data')
        keyword = self.request.POST.get('search[value]')
        qs = qs.values('ballot_number',
                       'stations',
                       'stations_completed',
                       'stations_complete_percent',
                       'full_name',
                       'total_votes',
                       'candidate_votes_included_quarantine',
                       'center_ids',
                       'station_numbers').filter(tally_id=tally_id)

        if data:
            qs = filter_candidates_votes_queryset(
                    qs=qs,
                    data=ast.literal_eval(data))\

        if keyword:
            qs = qs.filter(
                Q(full_name__contains=keyword) |
                Q(total_votes__contains=keyword) |
                Q(candidate_votes_included_quarantine__contains=keyword) |
                Q(stations_completed__contains=keyword) |
                Q(ballot_number__contains=keyword))

        return qs

    def render_column(self, row, column):
        if column == 'full_name':
            return str('<td class="center">'
                       f'{row["full_name"]}</td>')
        elif column == 'total_votes':
            return str('<td class="center">'
                       f'{row["total_votes"]}</td>')
        elif column == 'candidate_votes_included_quarantine':
            return str('<td class="center">'
                       f'{row["candidate_votes_included_quarantine"]}</td>')
        elif column == 'stations':
            return str('<td class="center">'
                       f'{row["stations"]}</td>')
        elif column == 'stations_completed':
            return str('<td class="center">'
                       f'{row["stations_completed"]}</td>')
        elif column == 'stations_complete_percent':
            return str('<td class="center">'
                       f'{row["stations_complete_percent"]}</td>')
        elif column == 'ballot_number':
            return str('<td class="center">'
                       f'{row["ballot_number"]}</td>')
        else:
            return super(
                AllCandidatesVotesDataView,
                self
            ).render_column(row, column)


class AllCandidatesVotesListView(LoginRequiredMixin,
                                 mixins.GroupRequiredMixin,
                                 TemplateView):
    group_required = groups.TALLY_MANAGER
    model = Station
    template_name = 'reports/candidates_votes_report.html'

    def get(self, request, *args, **kwargs):
        tally_id = kwargs.get('tally_id')
        stations, centers = build_station_and_centers_list(tally_id)
        language_de = get_datatables_language_de_from_locale(self.request)

        return self.render_to_response(self.get_context_data(
            remote_url=reverse('all-candidates-votes-data', kwargs=kwargs),
            tally_id=tally_id,
            stations=stations,
            centers=centers,
            title=_(u'All Candidates Votes'),
            export_file_name=_(u'all_candidates_votes'),
            get_centers_stations_url='/ajax/get-centers-stations/',
            get_export_url='/ajax/get-export/',
            languageDE=language_de,
        ))


class ActiveCandidatesVotesDataView(LoginRequiredMixin,
                                    mixins.GroupRequiredMixin,
                                    mixins.TallyAccessMixin,
                                    BaseDatatableView):
    group_required = groups.TALLY_MANAGER
    model = AllCandidatesVotes
    columns = ('full_name',
               'total_votes',
               'candidate_votes_included_quarantine',
               'stations',
               'stations_completed',
               'stations_complete_percent',
               'ballot_number')

    def filter_queryset(self, qs):
        tally_id = self.kwargs.get('tally_id')
        data = self.request.POST.get('data')
        keyword = self.request.POST.get('search[value]')

        qs = qs.values('ballot_number',
                       'stations',
                       'stations_completed',
                       'stations_complete_percent',
                       'full_name',
                       'total_votes',
                       'candidate_votes_included_quarantine',
                       'center_ids',
                       'station_numbers').filter(tally_id=tally_id,
                                                 candidate_active=True)

        if data:
            qs = filter_candidates_votes_queryset(
                    qs=qs,
                    data=ast.literal_eval(data))\

        if keyword:
            qs = qs.filter(
                Q(full_name__contains=keyword) |
                Q(total_votes__contains=keyword) |
                Q(candidate_votes_included_quarantine__contains=keyword) |
                Q(stations_completed__contains=keyword) |
                Q(ballot_number__contains=keyword))

        return qs

    def render_column(self, row, column):
        if column == 'full_name':
            return str('<td class="center">'
                       f'{row["full_name"]}</td>')
        elif column == 'total_votes':
            return str('<td class="center">'
                       f'{row["total_votes"]}</td>')
        elif column == 'candidate_votes_included_quarantine':
            return str('<td class="center">'
                       f'{row["candidate_votes_included_quarantine"]}</td>')
        elif column == 'stations':
            return str('<td class="center">'
                       f'{row["stations"]}</td>')
        elif column == 'stations_completed':
            return str('<td class="center">'
                       f'{row["stations_completed"]}</td>')
        elif column == 'stations_complete_percent':
            return str('<td class="center">'
                       f'{row["stations_complete_percent"]}</td>')
        elif column == 'ballot_number':
            return str('<td class="center">'
                       f'{row["ballot_number"]}</td>')
        else:
            return super(
                ActiveCandidatesVotesDataView,
                self
            ).render_column(row, column)


class ActiveCandidatesVotesListView(LoginRequiredMixin,
                                    mixins.GroupRequiredMixin,
                                    TemplateView):
    group_required = groups.TALLY_MANAGER
    model = Station
    template_name = 'reports/candidates_votes_report.html'

    def get(self, request, *args, **kwargs):
        tally_id = kwargs.get('tally_id')
        stations, centers = build_station_and_centers_list(tally_id)
        language_de = get_datatables_language_de_from_locale(self.request)

        return self.render_to_response(self.get_context_data(
            remote_url=reverse('active-candidates-votes-data', kwargs=kwargs),
            tally_id=tally_id,
            stations=stations,
            centers=centers,
            title=_(u'Active Candidates Votes'),
            export_file_name=_(u'active_candidates_votes'),
            get_centers_stations_url='/ajax/get-centers-stations/',
            get_export_url='/ajax/get-export/',
            languageDE=language_de,
        ))<|MERGE_RESOLUTION|>--- conflicted
+++ resolved
@@ -15,14 +15,11 @@
 from django.db.models.functions import Coalesce
 from django.shortcuts import redirect, render
 from django.utils import timezone
-<<<<<<< HEAD
 from tally_ho.apps.tally.models.office import Office
-=======
 from django.http import HttpResponse
 from pptx.util import Inches, Pt
 from pptx.enum.text import PP_ALIGN
 from pptx import Presentation
->>>>>>> 7366a2d3
 
 from tally_ho.apps.tally.models.result_form import ResultForm
 from tally_ho.apps.tally.models.result import Result
@@ -1535,8 +1532,6 @@
             center__id__in=center_ids).values_list('id', flat=True))
     })
 
-
-<<<<<<< HEAD
 def get_sub_and_constituencies(request):
     """
     Retrieves constituencies and sub constituencies
@@ -1559,7 +1554,7 @@
             'sub_constituencies_code': sub_constituencies
             }
         )
-=======
+
 def get_export(request):
     """
     Generates and returns a PowerPoint export based on the filter
@@ -1978,7 +1973,6 @@
             round(100 * voters / registrants_in_processed_stations, 2)
 
     return race_data_by_race_names
->>>>>>> 7366a2d3
 
 
 def get_results(request):
@@ -3929,11 +3923,7 @@
             station_status=station_status,
             candidate_status=candidate_status,
             get_centers_stations_url='/ajax/get-centers-stations/',
-<<<<<<< HEAD
-            # TODO - do we need to do this for the turn out report
-=======
             get_export_url='/ajax/get-export/',
->>>>>>> 7366a2d3
             results_download_url='/ajax/download-results/',
             languageDE=language_de,
             deployedSiteUrl=get_deployed_site_url()
