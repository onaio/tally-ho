--- conflicted
+++ resolved
@@ -2125,206 +2125,6 @@
         data={'data': list(data), 'created_at': timezone.now()},
         safe=False)
 
-<<<<<<< HEAD
-=======
-
-class TurnoutReportDataView(LoginRequiredMixin,
-                            mixins.GroupRequiredMixin,
-                            mixins.TallyAccessMixin,
-                            BaseDatatableView):
-    group_required = groups.TALLY_MANAGER
-    model = ReconciliationForm
-    columns = ('name',
-               'total_number_of_registrants',
-               'number_of_voters_voted',
-               'male_voters',
-               'female_voters',
-               'turnout_percentage',
-               'constituencies_ids',
-               'sub_constituencies_ids',
-               'actions')
-
-    def filter_queryset(self, qs):
-        tally_id = self.kwargs.get('tally_id')
-        region_id = self.kwargs.get('region_id')
-        constituency_id = self.kwargs.get('constituency_id')
-        data = self.request.POST.get('data')
-        keyword = self.request.POST.get('search[value]')
-
-        if data:
-            qs = custom_queryset_filter(
-                        tally_id,
-                        qs,
-                        ast.literal_eval(data),
-                        report_type='turnout',
-                        region_id=region_id,
-                        constituency_id=constituency_id)
-        else:
-            qs =\
-                custom_queryset_filter(
-                    tally_id,
-                    qs,
-                    report_type='turnout',
-                    region_id=region_id,
-                    constituency_id=constituency_id)
-
-        if keyword:
-            qs = qs.filter(Q(name__contains=keyword) |
-                           Q(total_number_of_registrants__contains=keyword) |
-                           Q(number_of_voters_voted__contains=keyword) |
-                           Q(male_voters__contains=keyword) |
-                           Q(female_voters__contains=keyword) |
-                           Q(turnout_percentage__contains=keyword))
-        return qs
-
-    def render_column(self, row, column):
-        tally_id = self.kwargs.get('tally_id')
-        region_id = self.kwargs.get('region_id')
-        constituency_id = self.kwargs.get('constituency_id')
-        data = self.request.POST.get('data')
-        administrative_area_child_report_name = _(u'Region Constituencies')
-        url =\
-            reverse('constituency-turnout-report',
-                    kwargs={'tally_id': tally_id,
-                            'region_id': row['region_id']})
-
-        if region_id:
-            administrative_area_child_report_name = _(u'Sub Constituencies')
-            url =\
-                reverse('sub-constituency-turnout-report',
-                        kwargs={'tally_id': tally_id,
-                                'region_id': row['region_id'],
-                                'constituency_id': row['constituency_id']})
-
-        if column == 'name':
-            return str('<td class="center">'
-                       f'{row["name"]}</td>')
-        elif column == 'total_number_of_registrants':
-            total_number_of_registrants =\
-                row["total_number_of_registrants"]\
-                if row["total_number_of_registrants"] is not None else 0
-            return str('<td class="center">'
-                       f'{total_number_of_registrants}</td>')
-        elif column == 'number_of_voters_voted':
-            return str('<td class="center">'
-                       f'{row["number_of_voters_voted"]}</td>')
-        elif column == 'male_voters':
-            return str('<td class="center">'
-                       f'{row["male_voters"]}</td>')
-        elif column == 'female_voters':
-            return str('<td class="center">'
-                       f'{row["female_voters"]}</td>')
-        elif column == 'turnout_percentage':
-            return str('<td class="center">'
-                       f'{row["turnout_percentage"]}%</td>')
-        elif column == 'constituencies_ids':
-            disabled = 'disabled' if region_id else ''
-            region_cons_ids = []
-            qs = Constituency.objects.filter(
-                tally__id=tally_id,
-                id__in=row['constituencies_ids'])\
-                .values_list('id', 'name', named=True)
-            if data:
-                region_cons_data =\
-                    [item for item in ast.literal_eval(
-                        data) if ast.literal_eval(item['region_id']) ==
-                        row["admin_area_id"]]
-                region_cons_ids = region_cons_data[0]['select_1_ids']
-            constituencies =\
-                build_select_options(qs, ids=region_cons_ids)
-            return str('<td class="center">'
-                       '<select style="min-width: 6em;"'
-                       f'{disabled}'
-                       ' id="select-1" multiple'
-                       ' data-id='f'{row["admin_area_id"]}''>'
-                       f'{constituencies}'
-                       '</select>'
-                       '</td>')
-        elif column == 'sub_constituencies_ids':
-            disabled = 'disabled' if constituency_id else ''
-            region_sub_cons_ids = []
-            qs =\
-                SubConstituency.objects.annotate(
-                    sc_code=F('code')).filter(
-                    tally__id=tally_id,
-                    id__in=row['sub_constituencies_ids'])\
-                .values_list('id', 'sc_code', named=True)
-            qs = [(item.id, item.sc_code) for item in qs]
-            if data:
-                region_sub_cons_data =\
-                    [item for item in ast.literal_eval(
-                        data)
-                        if ast.literal_eval(item['region_id']) ==
-                        row["admin_area_id"]]
-                region_sub_cons_ids =\
-                    region_sub_cons_data[0]['select_2_ids']
-
-            sub_constituencies =\
-                build_select_options(
-                    qs, ids=region_sub_cons_ids)
-            return str('<td class="center">'
-                       '<select style="min-width: 6em;"'
-                       f'{disabled}'
-                       ' id="select-2" multiple'
-                       ' data-id='f'{row["admin_area_id"]}''>'
-                       f'{sub_constituencies}'
-                       '</select>'
-                       '</td>')
-        elif column == 'actions':
-            if constituency_id:
-                return str(
-                    '<button id="filter-report" disabled '
-                    'class="btn btn-default btn-small">Submit</button>')
-            return str('<a href='f'{url}'
-                       ' class="btn btn-default btn-small vertical-margin"> '
-                       f'{administrative_area_child_report_name}'
-                       '</a>'
-                       '<button id="filter-report" '
-                       'class="btn btn-default btn-small">Submit</button>')
-        else:
-            return super(
-                TurnoutReportDataView, self).render_column(row, column)
-
-
-class TurnOutReportView(LoginRequiredMixin,
-                        mixins.GroupRequiredMixin,
-                        TemplateView):
-    group_required = groups.TALLY_MANAGER
-    model = ReconciliationForm
-    template_name = 'reports/turnout_report.html'
-
-    def get(self, request, *args, **kwargs):
-        tally_id = kwargs.get('tally_id')
-        region_id = kwargs.get('region_id')
-        constituency_id = kwargs.get('constituency_id')
-        language_de = get_datatables_language_de_from_locale(self.request)
-
-        try:
-            region_name =\
-                region_id and Region.objects.get(
-                    id=region_id,
-                    tally__id=tally_id).name
-        except Region.DoesNotExist:
-            region_name = None
-
-        try:
-            constituency_name =\
-                constituency_id and Constituency.objects.get(
-                    id=constituency_id,
-                    tally__id=tally_id).name
-        except Constituency.DoesNotExist:
-            constituency_name = None
-
-        return self.render_to_response(self.get_context_data(
-            remote_url=reverse('turnout-list-data', kwargs=kwargs),
-            tally_id=tally_id,
-            region_name=region_name,
-            constituency_name=constituency_name,
-            languageDE=language_de,
-        ))
-
-
->>>>>>> 63ebf19d
 class SummaryReportDataView(LoginRequiredMixin,
                             mixins.GroupRequiredMixin,
                             mixins.TallyAccessMixin,
