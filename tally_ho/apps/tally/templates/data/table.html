--- conflicted
+++ resolved
@@ -27,11 +27,9 @@
     const regionsDownloadUrl = '{{ regions_list_download_url }}';
     const officesDownloadUrl = '{{ offices_list_download_url }}';
     const getCentersStationsUrl = '{{ get_centers_stations_url }}';
-<<<<<<< HEAD
     const getSubAndConstituenciesUrl = '{{get_sub_and_constituencies_url}}';
-=======
     const getExportUrl = '{{ get_export_url }}';
->>>>>>> 7366a2d3
+    const getSubAndConstituenciesUrl = '{{get_sub_and_constituencies_url}}';
     const resultsDownloadUrl = '{{ results_download_url }}';
     const resultFormsDownloadUrl = '{{ result_forms_download_url }}';
     const centersAndStationsDownloadUrl = '{{ centers_and_stations_list_download_url }}';
