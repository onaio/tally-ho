--- conflicted
+++ resolved
@@ -229,13 +229,8 @@
 </script>
 {% endblock %}
 {% block content %}
-<<<<<<< HEAD
-reports/form_results.html
-<h1>{% trans 'Form Results' %}</h1>
-=======
 
 <h1>{% trans 'Candidate Results' %}</h1>
->>>>>>> 63ebf19d
 <br>
 
 <table class="display" id="candidate-results-report">
