import json

from django.test import RequestFactory
from bs4 import BeautifulSoup

from tally_ho.libs.permissions import groups
from tally_ho.apps.tally.models.sub_constituency import SubConstituency
from tally_ho.apps.tally.models.center import Center
from tally_ho.apps.tally.models.candidate import Candidate
from tally_ho.libs.models.enums.form_state import FormState
from tally_ho.libs.models.enums.entry_version import EntryVersion
from tally_ho.libs.models.enums.center_type import CenterType
from tally_ho.apps.tally.views.reports import (
    administrative_areas_reports as admin_reports,
<<<<<<< HEAD
    )
from tally_ho.libs.tests.test_base import (
    create_result_form,
    create_station, create_reconciliation_form, create_tally,
    create_region, create_constituency, create_office, create_result,
    create_candidates, TestBase
    )
=======
)
from tally_ho.libs.tests.test_base import create_result_form,\
    create_station, create_reconciliation_form, create_tally,\
    create_region, create_constituency, create_office, create_result,\
    create_candidates, TestBase, create_ballot
from tally_ho.libs.models.enums.race_type import RaceType
>>>>>>> 7366a2d3


class TestAdministrativeAreasReports(TestBase):
    def setUp(self):
        self.factory = RequestFactory()
        self._create_permission_groups()
        self._create_and_login_user()
        self._add_user_to_group(self.user, groups.TALLY_MANAGER)
        self.tally = create_tally()
        self.tally.users.add(self.user)

        self.region = create_region(tally=self.tally)
        office = create_office(tally=self.tally, region=self.region)
        self.constituency = create_constituency(tally=self.tally)
        self.sc, _ = \
            SubConstituency.objects.get_or_create(code=1, field_office='1')
        center, _ = Center.objects.get_or_create(
            code='1',
            mahalla='1',
            name='1',
            office=office,
            region='1',
            village='1',
            active=True,
            tally=self.tally,
            sub_constituency=self.sc,
            center_type=CenterType.GENERAL,
            constituency=self.constituency
            )
        self.station = create_station(
            center=center, registrants=20, tally=self.tally
            )
        self.result_form = create_result_form(
            tally=self.tally,
            form_state=FormState.ARCHIVED,
            office=office,
            center=center,
            station_number=self.station.station_number
            )
        self.recon_form = create_reconciliation_form(
            result_form=self.result_form,
            user=self.user,
            number_ballots_inside_box=20,
            number_cancelled_ballots=0,
            number_spoiled_ballots=0,
            number_unstamped_ballots=0,
            number_unused_ballots=0,
            number_valid_votes=20,
            number_invalid_votes=0,
            number_ballots_received=20,
            )
        votes = 20
        create_candidates(
            self.result_form, votes=votes, user=self.user,
            num_results=1, tally=self.tally
            )
        for result in self.result_form.results.all():
            result.entry_version = EntryVersion.FINAL
            result.save()
            # create duplicate final results
            create_result(self.result_form, result.candidate, self.user, votes)

    def test_admin_areas_builder(self):
        """ Admin areas builder util works correctly even with filters"""
        response = admin_reports.build_admin_areas_list(tally_id=self.tally.pk)
        region_names, constituencies, sub_constituencies = response
        self.assertEquals(region_names, ['1'])
        self.assertEquals(constituencies, ['Region'])
        self.assertEquals(sub_constituencies, [1])

        response = admin_reports.build_admin_areas_list(
            tally_id=self.tally.pk, named_regions=['2']
            )
        region_names, constituencies, sub_constituencies = response
        self.assertEquals(region_names, ['1'])
        self.assertEquals(constituencies, [])
        self.assertEquals(sub_constituencies, [])

    def test_turnout_view(self):
        """Serves correct template"""
        request = RequestFactory().get(f'/data/turnout-list/{self.tally.pk}')
        request.user = self.user
        request.session = {}
        view = admin_reports.TurnOutReportView.as_view()
        response = view(request, tally_id=self.tally.pk)
        response.render()
        content = response.content.decode()
        self.assertEquals(
            response.template_name, ['reports/turnout_report.html']
            )
        doc = BeautifulSoup(content, "xml")

        table_header_texts = [header.text for header in
                              doc.find('thead').findAll('th')]
        self.assertEquals(
            table_header_texts, ['Administrative areas', 'Total voters',
                                 'Voters voted', 'Male voters',
                                 'Female voters', 'Unisex voters',
                                 'Turnout percentage']
            )

        # select options
        region_select_options = [option.text for option in
                                 doc.find(id='regions').findAll('option')]
        self.assertEquals(region_select_options, ['1'])

        const_options = [option.text for option in
                         doc.find(id='constituencies').findAll('option')]
        self.assertEquals(const_options, ['Region'])

        sub_const_options = [option.text for option in
                             doc.find(id='sub_constituencies').findAll(
                                 'option'
                                 )]
        self.assertEquals(sub_const_options, ['1'])

    def test_sub_constituency_turn_out_and_votes_summary_reports(self):
        """
        Test that the sub constituency turn out and votes summary reports are
        rendered as expected.
        """
        request = RequestFactory().post(f'/data/turnout-list/{self.tally.pk}')
        request.user = self.user
        request.session = {}
        view = admin_reports.TurnoutReportDataView.as_view()
        request = self.factory.get(f'/data/turnout-list/{self.tally.pk}')
        request.user = self.user
        raw_response = view(
            request,
            tally_id=self.tally.pk
            )
        response = json.loads(raw_response.content).get('data')[0]

        admin_area, voters_voted, total_voters, male_voters, \
            female_voters, unisex_voters, turnout_percentage = response
        self.assertEquals(admin_area, '<td class="center">1</td>')
        self.assertEquals(voters_voted, '<td class="center">80</td>')
        self.assertEquals(total_voters, '<td class="center">20</td>')
        self.assertEquals(male_voters, '<td class="center">20</td>')
        self.assertEquals(female_voters, '<td class="center">None</td>')
        self.assertEquals(unisex_voters, '<td class="center">None</td>')
        self.assertEquals(turnout_percentage, '<td class="center">400.0%</td>')

        filter = {
            "data": '{\
                "region_names": ["1"],\
                "constituencies": ["Regions"],\
                "sub_constituencies": []\
        }'
            }
        request = RequestFactory().post(
            f'/data/turnout-list/{self.tally.pk}', data=filter
            )
        request.user = self.user
        request.session = {}
        raw_response = view(
            request,
            tally_id=self.tally.pk
            )
        response = json.loads(raw_response.content).get('data')
        self.assertEquals(response, [])

        # add
        view = admin_reports.SummaryReportDataView.as_view()
        request = self.factory.post('/sub-constituency-summary-report')
        request.user = self.user
        response = view(
            request,
            tally_id=self.tally.pk,
            region_id=self.region.pk,
            constituency_id=self.constituency.pk
            )

        # Sub Constituency votes summary report tests
        code, valid_votes, invalid_votes, cancelled_votes, _, _, _ =\
            json.loads(
                response.content.decode())['data'][0]

        self.assertEquals(
            code, '<td class="center">{}</td>'.format(self.sc.code))
        self.assertEquals(
            valid_votes,
            '<td class="center">{}</td>'.format(
                self.recon_form.number_valid_votes))
        self.assertEquals(
            invalid_votes,
            '<td class="center">{}</td>'.format(
                self.recon_form.number_invalid_votes))
        self.assertEquals(
            cancelled_votes,
            '<td class="center">{}</td>'.format(
                self.recon_form.number_cancelled_ballots))

        view = admin_reports.ProgressiveReportDataView.as_view()
        request = self.factory.get('/sub-cons-progressive-report-list')
        request.user = self.user
        response = view(
            request,
            tally_id=self.tally.pk,
            region_id=self.region.pk,
            constituency_id=self.constituency.pk)
        candidates_count = Candidate.objects.filter(
            tally__id=self.tally.pk).count()

        # Sub Constituency progressive report tests
        code, num_candidates, num_votes, _, _, _ =\
            json.loads(
                response.content.decode())['data'][0]

        self.assertEquals(
            code, '<td class="center">{}</td>'.format(self.sc.code))
        self.assertEquals(
            num_votes,
            '<td class="center">{}</td>'.format(
                self.result_form.num_votes))
        self.assertEquals(
            num_candidates,
            '<td class="center">{}</td>'.format(
                candidates_count))

    def apply_filter(self, data):
        view = admin_reports.ResultFormResultsListDataView.as_view()
        request = self.factory.post('/form-results', data=data)
        request.user = self.user
        response = view(
            request,
            tally_id=self.tally.pk,
        )
        return response

    def test_result_form_result_list_data_view_filters(self):
        """
        Test ResultFormResultsListDataView filters
        """
        # test race type filter
        data = {'data': '{"race_type_names": ["PRESIDENTIAL"]}'}
        response = self.apply_filter(data)
        self.assertEquals(
            len(json.loads(response.content.decode())['data']), 0)
        ballot = create_ballot()
        ballot.race_type = RaceType.PRESIDENTIAL
        ballot.save()
        response = self.apply_filter(data)
        self.assertEquals(
            len(json.loads(response.content.decode())['data']), 2)

        # test center filter
        data = {'data': '{"select_1_ids": ["-1"]}'}  # non existent id
        response = self.apply_filter(data)
        self.assertEquals(
            len(json.loads(response.content.decode())['data']), 0)
        center_id = self.station.center.id
        data = {'data': '{"select_1_ids": ' + f'["{center_id}"]' + '}'}
        response = self.apply_filter(data)
        self.assertEquals(
            len(json.loads(response.content.decode())['data']), 2)

        # test stations filter
        data = {'data': '{"select_2_ids": ["-1"]}'}  # non existent id
        response = self.apply_filter(data)
        self.assertEquals(
            len(json.loads(response.content.decode())['data']), 0)
        station_id = self.station.id
        data = {'data': '{"select_2_ids": ' + f'["{station_id}"]' + '}'}
        response = self.apply_filter(data)
        self.assertEquals(
            len(json.loads(response.content.decode())['data']), 2)

        # test ballot status filter
        data = {'data': '{"ballot_status": ["not_available_for_release"]}'}
        response = self.apply_filter(data)
        self.assertEquals(
            len(json.loads(response.content.decode())['data']), 2)
        data = {'data': '{"ballot_status": ["available_for_release"]}'}
        response = self.apply_filter(data)
        self.assertEquals(
            len(json.loads(response.content.decode())['data']), 0)

        # test station filter
        data = {'data': '{"station_status": ["active"]}'}
        response = self.apply_filter(data)
        self.assertEquals(
            len(json.loads(response.content.decode())['data']), 2)
        data = {'data': '{"station_status": ["inactive"]}'}
        response = self.apply_filter(data)
        self.assertEquals(
            len(json.loads(response.content.decode())['data']), 0)

        # test candidate status
        data = {'data': '{"candidate_status": ["active"]}'}
        response = self.apply_filter(data)
        self.assertEquals(
            len(json.loads(response.content.decode())['data']), 2)
        data = {'data': '{"candidate_status": ["inactive"]}'}
        response = self.apply_filter(data)
        self.assertEquals(
            len(json.loads(response.content.decode())['data']), 0)

        # test station percentage processed
        data = {'data': '{"percentage_processed": "10"}'}
        response = self.apply_filter(data)
        self.assertEquals(
            len(json.loads(response.content.decode())['data']), 2)<|MERGE_RESOLUTION|>--- conflicted
+++ resolved
@@ -12,22 +12,13 @@
 from tally_ho.libs.models.enums.center_type import CenterType
 from tally_ho.apps.tally.views.reports import (
     administrative_areas_reports as admin_reports,
-<<<<<<< HEAD
     )
-from tally_ho.libs.tests.test_base import (
-    create_result_form,
-    create_station, create_reconciliation_form, create_tally,
-    create_region, create_constituency, create_office, create_result,
-    create_candidates, TestBase
-    )
-=======
-)
 from tally_ho.libs.tests.test_base import create_result_form,\
     create_station, create_reconciliation_form, create_tally,\
     create_region, create_constituency, create_office, create_result,\
     create_candidates, TestBase, create_ballot
 from tally_ho.libs.models.enums.race_type import RaceType
->>>>>>> 7366a2d3
+
 
 
 class TestAdministrativeAreasReports(TestBase):
