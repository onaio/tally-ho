-r common.pip
coverage
coveralls
django-debug-toolbar
django_extensions
flake8
ipython
ipdb
sphinx
autopep8
<<<<<<< HEAD
psycopg2-binary==2.8.6
=======
pydot
>>>>>>> 6c1fee08
<|MERGE_RESOLUTION|>--- conflicted
+++ resolved
@@ -8,8 +8,5 @@
 ipdb
 sphinx
 autopep8
-<<<<<<< HEAD
 psycopg2-binary==2.8.6
-=======
-pydot
->>>>>>> 6c1fee08
+pydot