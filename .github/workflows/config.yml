--- conflicted
+++ resolved
@@ -27,18 +27,10 @@
 
     steps:
       - uses: actions/checkout@v2
-<<<<<<< HEAD
-      # refer to https://raw.githubusercontent.com/actions/python-versions/main/versions-manifest.json
       - name: Set up Python 3.10.0
         uses: actions/setup-python@v2
         with:
           python-version: 3.10.0
-=======
-      - name: Set up Python 3.9.0
-        uses: actions/setup-python@v2
-        with:
-          python-version: 3.9.0
->>>>>>> 6c1fee08
 
       - name: Cache Dependencies
         uses: actions/cache@v2
